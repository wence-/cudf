#!/bin/bash
# Copyright (c) 2018, NVIDIA CORPORATION.
#########################################
# cuDF GPU build and test script for CI #
#########################################
set -e
NUMARGS=$#
ARGS=$*

# Logger function for build status output
function logger() {
  echo -e "\n>>>> $@\n"
}

# Arg parsing function
function hasArg {
    (( ${NUMARGS} != 0 )) && (echo " ${ARGS} " | grep -q " $1 ")
}

# Set path and build parallel level
export PATH=/conda/bin:/usr/local/cuda/bin:$PATH
export PARALLEL_LEVEL=4
export CUDA_REL=${CUDA_VERSION%.*}

# Set home to the job's workspace
export HOME=$WORKSPACE

# Parse git describe
cd $WORKSPACE
export GIT_DESCRIBE_TAG=`git describe --tags`
export MINOR_VERSION=`echo $GIT_DESCRIBE_TAG | grep -o -E '([0-9]+\.[0-9]+)'`

################################################################################
# SETUP - Check environment
################################################################################

logger "Check environment..."
env

logger "Check GPU usage..."
nvidia-smi

logger "Activate conda env..."
source activate gdf
conda install "rmm=$MINOR_VERSION.*" "cudatoolkit=$CUDA_REL" \
              "dask>=2.1.0" "distributed>=2.1.0" "numpy>=1.16" "double-conversion" \
              "rapidjson" "flatbuffers" "boost-cpp" "fsspec>=0.3.3" "dlpack" \
              "feather-format" "cupy>=6.0.0" "arrow-cpp=0.14.1" "pyarrow=0.14.1" \
<<<<<<< HEAD
              "fastavro>=0.22.0" "pandas>=0.24.2,<0.25" "hypothesis" "s3fs" "gcsfs" \
              "boto3" "moto" "httpretty"
=======
              "fastavro>=0.22.0" "pandas>=0.24.2,<0.25" "hypothesis" "streamz"
>>>>>>> e764d368

# Install the master version of dask, distributed, and streamz
logger "pip install git+https://github.com/dask/distributed.git --upgrade --no-deps" 
pip install "git+https://github.com/dask/distributed.git" --upgrade --no-deps
logger "pip install git+https://github.com/dask/dask.git --upgrade --no-deps"
pip install "git+https://github.com/dask/dask.git" --upgrade --no-deps
logger "pip install git+https://github.com/python-streamz/streamz.git --upgrade --no-deps"
pip install "git+https://github.com/python-streamz/streamz.git" --upgrade --no-deps

logger "Check versions..."
python --version
$CC --version
$CXX --version
conda list

################################################################################
# BUILD - Build libnvstrings, nvstrings, libcudf, cuDF and dask_cudf from source
################################################################################

logger "Build libcudf..."
$WORKSPACE/build.sh clean libnvstrings nvstrings libcudf cudf dask_cudf

################################################################################
# TEST - Run GoogleTest and py.tests for libnvstrings, nvstrings, libcudf, and
# cuDF
################################################################################

if hasArg --skip-tests; then
    logger "Skipping Tests..."
else
    logger "Check GPU usage..."
    nvidia-smi

    logger "GoogleTest for libnvstrings..."
    cd $WORKSPACE/cpp/build
    GTEST_OUTPUT="xml:${WORKSPACE}/test-results/" make -j${PARALLEL_LEVEL} test_nvstrings

    logger "GoogleTest for libcudf..."
    cd $WORKSPACE/cpp/build
    GTEST_OUTPUT="xml:${WORKSPACE}/test-results/" make -j${PARALLEL_LEVEL} test_cudf

    # set environment variable for numpy 1.16
    # will be enabled for later versions by default
    np_ver=$(python -c "import numpy; print('.'.join(numpy.__version__.split('.')[:-1]))")
    if [ "$np_ver" == "1.16" ];then
      logger "export NUMPY_EXPERIMENTAL_ARRAY_FUNCTION=1"
      export NUMPY_EXPERIMENTAL_ARRAY_FUNCTION=1
    fi

    cd $WORKSPACE/python/nvstrings
    logger "Python py.test for nvstrings..."
    py.test --cache-clear --junitxml=${WORKSPACE}/junit-nvstrings.xml -v --cov-config=.coveragerc --cov=nvstrings --cov-report=xml:${WORKSPACE}/python/nvstrings/nvstrings-coverage.xml --cov-report term

    cd $WORKSPACE/python/cudf
    logger "Python py.test for cuDF..."
    py.test --cache-clear --junitxml=${WORKSPACE}/junit-cudf.xml -v --cov-config=.coveragerc --cov=cudf --cov-report=xml:${WORKSPACE}/python/cudf/cudf-coverage.xml --cov-report term

    cd $WORKSPACE/python/dask_cudf
    logger "Python py.test for dask-cudf..."
    py.test --cache-clear --junitxml=${WORKSPACE}/junit-dask-cudf.xml -v --cov-config=.coveragerc --cov=dask_cudf --cov-report=xml:${WORKSPACE}/python/dask_cudf/dask-cudf-coverage.xml --cov-report term

    cd $WORKSPACE/python/custreamz
    logger "Python py.test for cuStreamz..."
    py.test --cache-clear --junitxml=${WORKSPACE}/junit-custreamz.xml -v --cov-config=.coveragerc --cov=custreamz --cov-report=xml:${WORKSPACE}/python/custreamz/custreamz-coverage.xml --cov-report term

fi<|MERGE_RESOLUTION|>--- conflicted
+++ resolved
@@ -46,12 +46,8 @@
               "dask>=2.1.0" "distributed>=2.1.0" "numpy>=1.16" "double-conversion" \
               "rapidjson" "flatbuffers" "boost-cpp" "fsspec>=0.3.3" "dlpack" \
               "feather-format" "cupy>=6.0.0" "arrow-cpp=0.14.1" "pyarrow=0.14.1" \
-<<<<<<< HEAD
               "fastavro>=0.22.0" "pandas>=0.24.2,<0.25" "hypothesis" "s3fs" "gcsfs" \
-              "boto3" "moto" "httpretty"
-=======
-              "fastavro>=0.22.0" "pandas>=0.24.2,<0.25" "hypothesis" "streamz"
->>>>>>> e764d368
+              "boto3" "moto" "httpretty" "streamz"
 
 # Install the master version of dask, distributed, and streamz
 logger "pip install git+https://github.com/dask/distributed.git --upgrade --no-deps" 
