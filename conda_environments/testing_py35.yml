--- conflicted
+++ resolved
@@ -7,15 +7,8 @@
 dependencies:
 - python=3.5.*
 - pytest
-<<<<<<< HEAD
-- cudatoolkit=8.0
-- libgdf=0.1.0a2.dev
-- libgdf_cffi=0.1.0a2.dev
-- numba>=0.40.0dev
-=======
 - libgdf=0.1.0a3.*
 - libgdf_cffi=0.1.0a3.*
-- numba>=0.35.0
->>>>>>> c3c184fc
+- numba>=0.40.0dev
 - pandas=0.20.3
 - notebook>=0.5.0