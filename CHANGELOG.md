# cuDF 0.12.0 (Date TBD)

## New Features

- PR #3224 Define and implement new join APIs.
- PR #3284 Add gpu-accelerated parquet writer
- PR #3254 Python redesign for libcudf++
- PR #3336 Add `from_dlpack` and `to_dlpack`
- PR #3555 Add column names support to libcudf++ io readers and writers
- PR #3619 Support CuPy 7
- PR #3604 Add nvtext ngrams-tokenize function
- PR #3610 Add memory_usage to DataFrame and Series APIs
<<<<<<< HEAD
- PR #3403 Define and implement new stack + tile APIs
=======
- PR #3627 Adding cudf::sort and cudf::sort_by_key
- PR #3597 Implement new sort based groupby
- PR #3776 Add column equivalence comparator (using epsilon for float equality)
- PR #3667 Define and implement round-robin partition API.
- PR #3690 Add bools_to_mask
- PR #3683 Added support for multiple delimiters in `nvtext.token_count()`
- PR #3792 Adding is_nan and is_notnan
>>>>>>> adabc0e7

## Improvements

- PR #3124 Add support for grand-children in cudf column classes
- PR #3292 Port NVStrings regex contains function
- PR #3409 Port NVStrings regex replace function
- PR #3417 Port NVStrings regex findall function
- PR #3351 Add warning when filepath resolves to multiple files in cudf readers
- PR #3370 Port NVStrings strip functions
- PR #3453 Port NVStrings IPv4 convert functions to cudf strings column
- PR #3441 Port NVStrings url encode/decode to cudf strings column
- PR #3364 Port NVStrings split functions
- PR #3463 Port NVStrings partition/rpartition to cudf strings column
- PR #3502 ORC reader: add option to read DECIMALs as INT64
- PR #3461 Add a new overload to allocate_like() that takes explicit type and size params.
- PR #3590 Specialize hash functions for floating point
- PR #3569 Use `np.asarray` in `StringColumn.deserialize`
- PR #3553 Support Python NoneType in numeric binops
- PR #3511 Support DataFrame / Series mixed arithmetic
- PR #3567 Include `strides` in `__cuda_array_interface__`
- PR #3608 Update OPS codeowner group name
- PR #3431 Port NVStrings translate to cudf strings column
- PR #3620 Add stream parameter to unary ops detail API
- PR #3593 Adding begin/end for mutable_column_device_view
- PR #3587 Merge CHECK_STREAM & CUDA_CHECK_LAST to CHECK_CUDA
- PR #3655 Use move with make_pair to avoid copy construction
- PR #3402 Define and implement new quantiles APIs
- PR #3612 Add ability to customize the JIT kernel cache path
- PR #3647 Remove PatchedNumbaDeviceArray with CuPy 6.6.0
- PR #3641 Remove duplicate definitions of CUDA_DEVICE_CALLABLE
- PR #3640 Enable memory_usage in dask_cudf (also adds pd.Index from_pandas)
- PR #3654 Update Jitify submodule ref to include gcc-8 fix
- PR #3639 Define and implement `nans_to_nulls`
- PR #3561 Rework contains implementation in search
- PR #3616 Add aggregation infrastructure for argmax/argmin.
- PR #3673 Parquet reader: improve rounding of timestamp conversion to seconds 
- PR #3699 Stringify libcudacxx headers for binary op JIT
- PR #3697 Improve column insert performance for wide frames
- PR #3616 Add aggregation infrastructure for argmax/argmin.
- PR #3653 Make `gather_bitmask_kernel` more reusable.
- PR #3710 Remove multiple CMake configuration steps from root build script
- PR #3657 Define and implement compiled binops for string column comparisons
- PR #3520 Change read_parquet defaults and add warnings
- PR #3780 Java APIs for selecting a GPU
- PR #3805 Avoid CuPy 7.1.0 for now
- PR #3758 detail::scatter variant with map iterator support

## Bug Fixes

- PR #3550 Update Java package to 0.12
- PR #3549 Fix index name issue with iloc with RangeIndex
- PR #3562 Fix 4GB limit for gzipped-compressed csv files
- PR #2981 enable build.sh to build all targets without installation
- PR #3563 Use `__cuda_array_interface__` for serialization
- PR #3564 Fix cuda memory access error in gather_bitmask_kernel
- PR #3548 Replaced CUDA_RT_CALL with CUDA_TRY
- PR #3486 Pandas > 0.25 compatability 
- PR #3622 Fix new warnings and errors when building with gcc-8
- PR #3588 Remove avro reader column order reversal
- PR #3629 Fix hash map test failure
- PR #3637 Fix sorted set_index operations in dask_cudf
- PR #3663 Fix libcudf++ ORC reader microseconds and milliseconds conversion
- PR #3668 Fixing CHECK_CUDA debug build issue
- PR #3684 Fix ends_with logic for matching string case
- PR #3687 Fixed bug while passing input GPU memory pointer in `nvtext.scatter_count()`
- PR #3701 Fix hash_partition hashing all columns instead of columns_to_hash
- PR #3694 Allow for null columns parameter in `csv_writer`
- PR #3706 Removed extra type-dispatcher call from merge
- PR #3704 Changed the default delimiter to `whitespace` for nvtext methods.
- PR #3741 Construct DataFrame from dict-of-Series with alignment
- PR #3724 Update rmm version to match release
- PR #3743 Fix for `None` data in `__array_interface__`
- PR #3731 Fix performance of zero sized dataframe slice
- PR #3709 Fix inner_join incorrect result issue
- PR #3734 Update numba to 0.46 in conda files
- PR #3738 Update libxx cython types.hpp path
- PR #3672 Fix to_host issue with column_view having offset
- PR #3730 CSV reader: Set invalid float values to NaN/null
- PR #3670 Floor when casting between timestamps of different precisions
- PR #3728 Fix apply_boolean_mask issue with non-null string column
- PR #3769 Don't look for a `name` attribute in column
- PR #3783 Bind cuDF operators to Dask Dataframe
- PR #3775 Fix segfault when reading compressed CSV files larger than 4GB
- PR #3799 Align indices of Series inputs when adding as columns to DataFrame 
- PR #3803 Keep name when unpickling Index objects
- PR #3804 Fix cuda crash in AVRO reader
- PR #3766 Remove references to cudf::type_id::CATEGORY from IO code
- PR #3817 Don't always deepcopy an index
- PR #3821 Fix OOB read in gpuinflate prefetcher
- PR #3829 Parquet writer: fix empty dataframe causing cuda launch errors
- PR #3835 Fix memory leak in Cython when dealing with nulls in string columns


# cuDF 0.11.0 (11 Dec 2019)

## New Features

- PR #2905 Added `Series.median()` and null support for `Series.quantile()`
- PR #2930 JSON Reader: Support ARROW_RANDOM_FILE input
- PR #2956 Add `cudf::stack` and `cudf::tile`
- PR #2980 Added nvtext is_vowel/is_consonant functions
- PR #2987 Add `inplace` arg to `DataFrame.reset_index` and `Series`
- PR #3011 Added libcudf++ transition guide
- PR #3129 Add strings column factory from `std::vector`s
- PR #3054 Add parquet reader support for decimal data types
- PR #3022 adds DataFrame.astype for cuDF dataframes
- PR #2962 Add isnull(), notnull() and related functions
- PR #3025 Move search files to legacy
- PR #3068 Add `scalar` class
- PR #3094 Adding `any` and `all` support from libcudf
- PR #3130 Define and implement new `column_wrapper`
- PR #3143 Define and implement new copying APIs `slice` and `split`
- PR #3161 Move merge files to legacy
- PR #3079 Added support to write ORC files given a local path
- PR #3192 Add dtype param to cast `DataFrame` on init
- PR #3213 Port cuIO to libcudf++
- PR #3222 Add nvtext character tokenizer
- PR #3223 Java expose underlying buffers
- PR #3300 Add `DataFrame.insert`
- PR #3263 Define and implement new `valid_if`
- PR #3278 Add `to_host` utility to copy `column_view` to host
- PR #3087 Add new cudf::experimental bool8 wrapper
- PR #3219 Construct column from column_view
- PR #3250 Define and implement new merge APIs
- PR #3144 Define and implement new hashing APIs `hash` and `hash_partition`
- PR #3229 Define and implement new search APIs
- PR #3308 java add API for memory usage callbacks
- PR #2691 Row-wise reduction and scan operations via CuPy
- PR #3291 Add normalize_nans_and_zeros
- PR #3187 Define and implement new replace APIs
- PR #3356 Add vertical concatenation for table/columns
- PR #3344 java split API
- PR #2791 Add `groupby.std()`
- PR #3368 Enable dropna argument in dask_cudf groupby
- PR #3298 add null replacement iterator for column_device_view
- PR #3297 Define and implement new groupby API.
- PR #3396 Update device_atomics with new bool8 and timestamp specializations
- PR #3411 Java host memory management API
- PR #3393 Implement df.cov and enable covariance/correlation in dask_cudf
- PR #3401 Add dask_cudf ORC writer (to_orc)
- PR #3331 Add copy_if_else
- PR #3427 Define and Implement new multi-search API
- PR #3442 Add Bool-index + Multi column + DataFrame support for set-item
- PR #3172 Define and implement new fill/repeat/copy_range APIs
- PR #3490 Add pair iterators for columns
- PR #3497 Add DataFrame.drop(..., inplace=False) argument
- PR #3469 Add string functionality for replace API
- PR #3527 Add string functionality for merge API
- PR #3557 Add contiguous_split() function.
- PR #3507 Define and implement new binary operation APIs
- PR #3273 Define and implement new reduction APIs

## Improvements

- PR #2904 Move gpu decompressors to cudf::io namespace
- PR #2977 Moved old C++ test utilities to legacy directory.
- PR #2965 Fix slow orc reader perf with large uncompressed blocks
- PR #2995 Move JIT type utilities to legacy directory
- PR #2927 Add ``Table`` and ``TableView`` extension classes that wrap legacy cudf::table
- PR #3005 Renames `cudf::exp` namespace to `cudf::experimental`
- PR #3008 Make safe versions of `is_null` and `is_valid` in `column_device_view`
- PR #3026 Move fill and repeat files to legacy
- PR #3027 Move copying.hpp and related source to legacy folder
- PR #3014 Snappy decompression optimizations
- PR #3032 Use `asarray` to coerce indices to a NumPy array
- PR #2996 IO Readers: Replace `cuio::device_buffer` with `rmm::device_buffer`
- PR #3051 Specialized hash function for strings column
- PR #3065 Select and Concat for cudf::experimental::table
- PR #3080 Move `valid_if.cuh` to `legacy/`
- PR #3052 Moved replace.hpp functionality to legacy
- PR #3091 Move join files to legacy
- PR #3092 Implicitly init RMM if Java allocates before init
- PR #3029 Update gdf_ numeric types with stdint and move to cudf namespace
- PR #3052 Moved replace.hpp functionality to legacy
- PR #2955 Add cmake option to only build for present GPU architecture
- PR #3070 Move functions.h and related source to legacy
- PR #2951 Allow set_index to handle a list of column names
- PR #3093 Move groupby files to legacy
- PR #2988 Removing GIS functionality (now part of cuSpatial library)
- PR #3067 Java method to return size of device memory buffer
- PR #3083 Improved some binary operation tests to include null testing.
- PR #3084 Update to arrow-cpp and pyarrow 0.15.0
- PR #3071 Move cuIO to legacy
- PR #3126 Round 2 of snappy decompression optimizations
- PR #3046 Define and implement new copying APIs `empty_like` and `allocate_like`
- PR #3128 Support MultiIndex in DataFrame.join
- PR #2971 Added initial gather and scatter methods for strings_column_view
- PR #3133 Port NVStrings to cudf column: count_characters and count_bytes
- PR #2991 Added strings column functions concatenate and join_strings
- PR #3028 Define and implement new `gather` APIs.
- PR #3135 Add nvtx utilities to cudf::nvtx namespace
- PR #3021 Java host side concat of serialized buffers
- PR #3138 Move unary files to legacy
- PR #3170 Port NVStrings substring functions to cudf strings column
- PR #3159 Port NVStrings is-chars-types function to cudf strings column
- PR #3154 Make `table_view_base.column()` const and add `mutable_table_view.column()`
- PR #3175 Set cmake cuda version variables
- PR #3171 Move deprecated error macros to legacy
- PR #3191 Port NVStrings integer convert ops to cudf column
- PR #3189 Port NVStrings find ops to cudf column
- PR #3352 Port NVStrings convert float functions to cudf strings column
- PR #3193 Add cuPy as a formal dependency
- PR #3195 Support for zero columned `table_view`
- PR #3165 Java device memory size for string category
- PR #3205 Move transform files to legacy
- PR #3202 Rename and move error.hpp to public headers
- PR #2878 Use upstream merge code in dask_cudf
- PR #3217 Port NVStrings upper and lower case conversion functions
- PR #3350 Port NVStrings booleans convert functions
- PR #3231 Add `column::release()` to give up ownership of contents.
- PR #3157 Use enum class rather than enum for mask_allocation_policy
- PR #3232 Port NVStrings datetime conversion to cudf strings column
- PR #3136 Define and implement new transpose API
- PR #3237 Define and implement new transform APIs
- PR #3245 Move binaryop files to legacy
- PR #3241 Move stream_compaction files to legacy
- PR #3166 Move reductions to legacy
- PR #3261 Small cleanup: remove `== true`
- PR #3271 Update rmm API based on `rmm.reinitialize(...)` change
- PR #3266 Remove optional checks for CuPy
- PR #3268 Adding null ordering per column feature when sorting
- PR #3239 Adding floating point specialization to comparators for NaNs
- PR #3270 Move predicates files to legacy
- PR #3281 Add to_host specialization for strings in column test utilities
- PR #3282 Add `num_bitmask_words`
- PR #3252 Add new factory methods to include passing an existing null mask
- PR #3288 Make `bit.cuh` utilities usable from host code.
- PR #3287 Move rolling windows files to legacy
- PR #3182 Define and implement new unary APIs `is_null` and `is_not_null`
- PR #3314 Drop `cython` from run requirements
- PR #3301 Add tests for empty column wrapper.
- PR #3294 Update to arrow-cpp and pyarrow 0.15.1
- PR #3310 Add `row_hasher` and `element_hasher` utilities
- PR #3272 Support non-default streams when creating/destroying hash maps
- PR #3286 Clean up the starter code on README
- PR #3332 Port NVStrings replace to cudf strings column
- PR #3354 Define and implement new `scatter` APIs
- PR #3322 Port NVStrings pad operations to cudf strings column
- PR #3345 Add cache member for number of characters in string_view class
- PR #3299 Define and implement new `is_sorted` APIs
- PR #3328 Partition by stripes in dask_cudf ORC reader
- PR #3243 Use upstream join code in dask_cudf
- PR #3371 Add `select` method to `table_view`
- PR #3309 Add java and JNI bindings for search bounds
- PR #3305 Define and implement new rolling window APIs
- PR #3380 Concatenate columns of strings
- PR #3382 Add fill function for strings column
- PR #3391 Move device_atomics_tests.cu files to legacy
- PR #3303 Define and implement new stream compaction APIs `copy_if`, `drop_nulls`,
           `apply_boolean_mask`, `drop_duplicate` and `unique_count`.
- PR #3387 Strings column gather function
- PR #3440 Strings column scatter function
- PR #3389 Move quantiles.hpp + group_quantiles.hpp files to legacy
- PR #3397 Port unary cast to libcudf++
- PR #3398 Move reshape.hpp files to legacy
- PR #3395 Port NVStrings regex extract to cudf strings column
- PR #3423 Port NVStrings htoi to cudf strings column
- PR #3425 Strings column copy_if_else implementation
- PR #3422 Move utilities to legacy
- PR #3201 Define and implement new datetime_ops APIs
- PR #3421 Port NVStrings find_multiple to cudf strings column
- PR #3448 Port scatter_to_tables to libcudf++
- PR #3458 Update strings sections in the transition guide
- PR #3462 Add `make_empty_column` and update `empty_like`.
- PR #3465 Port `aggregation` traits and utilities.
- PR #3214 Define and implement new unary operations APIs
- PR #3475 Add `bitmask_to_host` column utility
- PR #3487 Add is_boolean trait and random timestamp generator for testing
- PR #3492 Small cleanup (remove std::abs) and comment
- PR #3407 Allow multiple row-groups per task in dask_cudf read_parquet
- PR #3512 Remove unused CUDA conda labels
- PR #3500 cudf::fill()/cudf::repeat() support for strings columns.
- PR #3438 Update scalar and scalar_device_view to better support strings
- PR #3414 Add copy_range function for strings column
- PR #3451 Add support for implicit typecasting of join columns

## Bug Fixes

- PR #2895 Fixed dask_cudf group_split behavior to handle upstream rearrange_by_divisions
- PR #3048 Support for zero columned tables
- PR #3030 Fix snappy decoding regression in PR #3014
- PR #3041 Fixed exp to experimental namespace name change issue
- PR #3056 Add additional cmake hint for finding local build of RMM files
- PR #3060 Move copying.hpp includes to legacy
- PR #3139 Fixed java RMM auto initalization
- PR #3141 Java fix for relocated IO headers
- PR #3149 Rename column_wrapper.cuh to column_wrapper.hpp
- PR #3168 Fix mutable_column_device_view head const_cast
- PR #3199 Update JNI includes for legacy moves
- PR #3204 ORC writer: Fix ByteRLE encoding of NULLs
- PR #2994 Fix split_out-support but with hash_object_dispatch
- PR #3212 Fix string to date casting when format is not specified
- PR #3218 Fixes `row_lexicographic_comparator` issue with handling two tables
- PR #3228 Default initialize RMM when Java native dependencies are loaded
- PR #3012 replacing instances of `to_gpu_array` with `mem`
- PR #3236 Fix Numba 0.46+/CuPy 6.3 interface compatibility
- PR #3276 Update JNI includes for legacy moves
- PR #3256 Fix orc writer crash with multiple string columns
- PR #3211 Fix breaking change caused by rapidsai/rmm#167
- PR #3265 Fix dangling pointer in `is_sorted`
- PR #3267 ORC writer: fix incorrect ByteRLE encoding of long literal runs
- PR #3277 Fix invalid reference to deleted temporary in `is_sorted`.
- PR #3274 ORC writer: fix integer RLEv2 mode2 unsigned base value encoding
- PR #3279 Fix shutdown hang issues with pinned memory pool init executor
- PR #3280 Invalid children check in mutable_column_device_view
- PR #3289 fix java memory usage API for empty columns
- PR #3293 Fix loading of csv files zipped on MacOS (disabled zip min version check)
- PR #3295 Fix storing storing invalid RMM exec policies.
- PR #3307 Add pd.RangeIndex to from_pandas to fix dask_cudf meta_nonempty bug
- PR #3313 Fix public headers including non-public headers
- PR #3318 Revert arrow to 0.15.0 temporarily to unblock downstream projects CI
- PR #3317 Fix index-argument bug in dask_cudf parquet reader
- PR #3323 Fix `insert` non-assert test case
- PR #3341 Fix `Series` constructor converting NoneType to "None"
- PR #3326 Fix and test for detail::gather map iterator type inference
- PR #3334 Remove zero-size exception check from make_strings_column factories
- PR #3333 Fix compilation issues with `constexpr` functions not marked `__device__`
- PR #3340 Make all benchmarks use cudf base fixture to initialize RMM pool
- PR #3337 Fix Java to pad validity buffers to 64-byte boundary
- PR #3362 Fix `find_and_replace` upcasting series for python scalars and lists
- PR #3357 Disabling `column_view` iterators for non fixed-width types
- PR #3383 Fix : properly compute null counts for rolling_window.
- PR #3386 Removing external includes from `column_view.hpp`
- PR #3369 Add write_partition to dask_cudf to fix to_parquet bug
- PR #3388 Support getitem with bools when DataFrame has a MultiIndex
- PR #3408 Fix String and Column (De-)Serialization
- PR #3372 Fix dask-distributed scatter_by_map bug
- PR #3419 Fix a bug in parse_into_parts (incomplete input causing walking past the end of string).
- PR #3413 Fix dask_cudf read_csv file-list bug
- PR #3416 Fix memory leak in ColumnVector when pulling strings off the GPU
- PR #3424 Fix benchmark build by adding libcudacxx to benchmark's CMakeLists.txt
- PR #3435 Fix diff and shift for empty series
- PR #3439 Fix index-name bug in StringColumn concat
- PR #3445 Fix ORC Writer default stripe size
- PR #3459 Fix printing of invalid entries
- PR #3466 Fix gather null mask allocation for invalid index
- PR #3468 Fix memory leak issue in `drop_duplicates`
- PR #3474 Fix small doc error in capitalize Docs
- PR #3491 Fix more doc errors in NVStrings
- PR #3478 Fix as_index deep copy via Index.rename inplace arg
- PR #3476 Fix ORC reader timezone conversion
- PR #3188 Repr slices up large DataFrames
- PR #3519 Fix strings column concatenate handling zero-sized columns
- PR #3530 Fix copy_if_else test case fail issue
- PR #3523 Fix lgenfe issue with debug build
- PR #3532 Fix potential use-after-free in cudf parquet reader
- PR #3540 Fix unary_op null_mask bug and add missing test cases
- PR #3559 Use HighLevelGraph api in DataFrame constructor (Fix upstream compatibility)
- PR #3572 Fix CI Issue with hypothesis tests that are flaky


# cuDF 0.10.0 (16 Oct 2019)

## New Features

- PR #2423 Added `groupby.quantile()`
- PR #2522 Add Java bindings for NVStrings backed upper and lower case mutators
- PR #2605 Added Sort based groupby in libcudf
- PR #2607 Add Java bindings for parsing JSON
- PR #2629 Add dropna= parameter to groupby
- PR #2585 ORC & Parquet Readers: Remove millisecond timestamp restriction
- PR #2507 Add GPU-accelerated ORC Writer
- PR #2559 Add Series.tolist()
- PR #2653 Add Java bindings for rolling window operations
- PR #2480 Merge `custreamz` codebase into `cudf` repo
- PR #2674 Add __contains__ for Index/Series/Column
- PR #2635 Add support to read from remote and cloud sources like s3, gcs, hdfs
- PR #2722 Add Java bindings for NVTX ranges
- PR #2702 Add make_bool to dataset generation functions
- PR #2394 Move `rapidsai/custrings` into `cudf`
- PR #2734 Final sync of custrings source into cudf
- PR #2724 Add libcudf support for __contains__
- PR #2777 Add python bindings for porter stemmer measure functionality
- PR #2781 Add issorted to is_monotonic
- PR #2685 Add cudf::scatter_to_tables and cython binding
- PR #2743 Add Java bindings for NVStrings timestamp2long as part of String ColumnVector casting
- PR #2785 Add nvstrings Python docs
- PR #2786 Add benchmarks option to root build.sh
- PR #2802 Add `cudf::repeat()` and `cudf.Series.repeat()`
- PR #2773 Add Fisher's unbiased kurtosis and skew for Series/DataFrame
- PR #2748 Parquet Reader: Add option to specify loading of PANDAS index
- PR #2807 Add scatter_by_map to DataFrame python API
- PR #2836 Add nvstrings.code_points method
- PR #2844 Add Series/DataFrame notnull
- PR #2858 Add GTest type list utilities
- PR #2870 Add support for grouping by Series of arbitrary length
- PR #2719 Series covariance and Pearson correlation
- PR #2207 Beginning of libcudf overhaul: introduce new column and table types
- PR #2869 Add `cudf.CategoricalDtype`
- PR #2838 CSV Reader: Support ARROW_RANDOM_FILE input
- PR #2655 CuPy-based Series and Dataframe .values property
- PR #2803 Added `edit_distance_matrix()` function to calculate pairwise edit distance for each string on a given nvstrings object.
- PR #2811 Start of cudf strings column work based on 2207
- PR #2872 Add Java pinned memory pool allocator
- PR #2969 Add findAndReplaceAll to ColumnVector
- PR #2814 Add Datetimeindex.weekday
- PR #2999 Add timestamp conversion support for string categories
- PR #2918 Add cudf::column timestamp wrapper types

## Improvements

- PR #2578 Update legacy_groupby to use libcudf group_by_without_aggregation
- PR #2581 Removed `managed` allocator from hash map classes.
- PR #2571 Remove unnecessary managed memory from gdf_column_concat
- PR #2648 Cython/Python reorg
- PR #2588 Update Series.append documentation
- PR #2632 Replace dask-cudf set_index code with upstream
- PR #2682 Add cudf.set_allocator() function for easier allocator init
- PR #2642 Improve null printing and testing
- PR #2747 Add missing Cython headers / cudftestutil lib to conda package for cuspatial build
- PR #2706 Compute CSV format in device code to speedup performance
- PR #2673 Add support for np.longlong type
- PR #2703 move dask serialization dispatch into cudf
- PR #2728 Add YYMMDD to version tag for nightly conda packages
- PR #2729 Handle file-handle input in to_csv
- PR #2741 CSV Reader: Move kernel functions into its own file
- PR #2766 Improve nvstrings python cmake flexibility
- PR #2756 Add out_time_unit option to csv reader, support timestamp resolutions
- PR #2771 Stopgap alias for to_gpu_matrix()
- PR #2783 Support mapping input columns to function arguments in apply kernels
- PR #2645 libcudf unique_count for Series.nunique
- PR #2817 Dask-cudf: `read_parquet` support for remote filesystems
- PR #2823 improve java data movement debugging
- PR #2806 CSV Reader: Clean-up row offset operations
- PR #2640 Add dask wait/persist exmaple to 10 minute guide
- PR #2828 Optimizations of kernel launch configuration for `DataFrame.apply_rows` and `DataFrame.apply_chunks`
- PR #2831 Add `column` argument to `DataFrame.drop`
- PR #2775 Various optimizations to improve __getitem__ and __setitem__ performance
- PR #2810 cudf::allocate_like can optionally always allocate a mask.
- PR #2833 Parquet reader: align page data allocation sizes to 4-bytes to satisfy cuda-memcheck
- PR #2832 Using the new Python bindings for UCX
- PR #2856 Update group_split_cudf to use scatter_by_map
- PR #2890 Optionally keep serialized table data on the host.
- PR #2778 Doc: Updated and fixed some docstrings that were formatted incorrectly.
- PR #2830 Use YYMMDD tag in custreamz nightly build
- PR #2875 Java: Remove synchronized from register methods in MemoryCleaner
- PR #2887 Minor snappy decompression optimization
- PR #2899 Use new RMM API based on Cython
- PR #2788 Guide to Python UDFs
- PR #2919 Change java API to use operators in groupby namespace
- PR #2909 CSV Reader: Avoid row offsets host vector default init
- PR #2834 DataFrame supports setting columns via attribute syntax `df.x = col`
- PR #3147 DataFrame can be initialized from rows via list of tuples
- PR #3539 Restrict CuPy to 6

## Bug Fixes

- PR #2584 ORC Reader: fix parsing of `DECIMAL` index positions
- PR #2619 Fix groupby serialization/deserialization
- PR #2614 Update Java version to match
- PR #2601 Fixes nlargest(1) issue in Series and Dataframe
- PR #2610 Fix a bug in index serialization (properly pass DeviceNDArray)
- PR #2621 Fixes the floordiv issue of not promoting float type when rhs is 0
- PR #2611 Types Test: fix static casting from negative int to string
- PR #2618 IO Readers: Fix datasource memory map failure for multiple reads
- PR #2628 groupby_without_aggregation non-nullable input table produces non-nullable output
- PR #2615 fix string category partitioning in java API
- PR #2641 fix string category and timeunit concat in the java API
- PR #2649 Fix groupby issue resulting from column_empty bug
- PR #2658 Fix astype() for null categorical columns
- PR #2660 fix column string category and timeunit concat in the java API
- PR #2664 ORC reader: fix `skip_rows` larger than first stripe
- PR #2654 Allow Java gdfOrderBy to work with string categories
- PR #2669 AVRO reader: fix non-deterministic output
- PR #2668 Update Java bindings to specify timestamp units for ORC and Parquet readers
- PR #2679 AVRO reader: fix cuda errors when decoding compressed streams
- PR #2692 Add concatenation for data-frame with different headers (empty and non-empty)
- PR #2651 Remove nvidia driver installation from ci/cpu/build.sh
- PR #2697 Ensure csv reader sets datetime column time units
- PR #2698 Return RangeIndex from contiguous slice of RangeIndex
- PR #2672 Fix null and integer handling in round
- PR #2704 Parquet Reader: Fix crash when loading string column with nulls
- PR #2725 Fix Jitify issue with running on Turing using CUDA version < 10
- PR #2731 Fix building of benchmarks
- PR #2738 Fix java to find new NVStrings locations
- PR #2736 Pin Jitify branch to v0.10 version
- PR #2742 IO Readers: Fix possible silent failures when creating `NvStrings` instance
- PR #2753 Fix java quantile API calls
- PR #2762 Fix validity processing for time in java
- PR #2796 Fix handling string slicing and other nvstrings delegated methods with dask
- PR #2769 Fix link to API docs in README.md
- PR #2772 Handle multiindex pandas Series #2772
- PR #2749 Fix apply_rows/apply_chunks pessimistic null mask to use in_cols null masks only
- PR #2752 CSV Reader: Fix exception when there's no rows to process
- PR #2716 Added Exception for `StringMethods` in string methods
- PR #2787 Fix Broadcasting `None` to `cudf-series`
- PR #2794 Fix async race in NVCategory::get_value and get_value_bounds
- PR #2795 Fix java build/cast error
- PR #2496 Fix improper merge of two dataframes when names differ
- PR #2824 Fix issue with incorrect result when Numeric Series replace is called several times
- PR #2751 Replace value with null
- PR #2765 Fix Java inequality comparisons for string category
- PR #2818 Fix java join API to use new C++ join API
- PR #2841 Fix nvstrings.slice and slice_from for range (0,0)
- PR #2837 Fix join benchmark
- PR #2809 Add hash_df and group_split dispatch functions for dask
- PR #2843 Parquet reader: fix skip_rows when not aligned with page or row_group boundaries
- PR #2851 Deleted existing dask-cudf/record.txt
- PR #2854 Fix column creation from ephemeral objects exposing __cuda_array_interface__
- PR #2860 Fix boolean indexing when the result is a single row
- PR #2859 Fix tail method issue for string columns
- PR #2852 Fixed `cumsum()` and `cumprod()` on boolean series.
- PR #2865 DaskIO: Fix `read_csv` and `read_orc` when input is list of files
- PR #2750 Fixed casting values to cudf::bool8 so non-zero values always cast to true
- PR #2873 Fixed dask_cudf read_partition bug by generating ParquetDatasetPiece
- PR #2850 Fixes dask_cudf.read_parquet on partitioned datasets
- PR #2896 Properly handle `axis` string keywords in `concat`
- PR #2926 Update rounding algorithm to avoid using fmod
- PR #2968 Fix Java dependency loading when using NVTX
- PR #2963 Fix ORC writer uncompressed block indexing
- PR #2928 CSV Reader: Fix using `byte_range` for large datasets
- PR #2983 Fix sm_70+ race condition in gpu_unsnap
- PR #2964 ORC Writer: Segfault when writing mixed numeric and string columns
- PR #3007 Java: Remove unit test that frees RMM invalid pointer
- PR #3009 Fix orc reader RLEv2 patch position regression from PR #2507
- PR #3002 Fix CUDA invalid configuration errors reported after loading an ORC file without data
- PR #3035 Update update-version.sh for new docs locations
- PR #3038 Fix uninitialized stream parameter in device_table deleter
- PR #3064 Fixes groupby performance issue
- PR #3061 Add rmmInitialize to nvstrings gtests
- PR #3058 Fix UDF doc markdown formatting
- PR #3059 Add nvstrings python build instructions to contributing.md


# cuDF 0.9.0 (21 Aug 2019)

## New Features

- PR #1993 Add CUDA-accelerated series aggregations: mean, var, std
- PR #2111 IO Readers: Support memory buffer, file-like object, and URL inputs
- PR #2012 Add `reindex()` to DataFrame and Series
- PR #2097 Add GPU-accelerated AVRO reader
- PR #2098 Support binary ops on DFs and Series with mismatched indices
- PR #2160 Merge `dask-cudf` codebase into `cudf` repo
- PR #2149 CSV Reader: Add `hex` dtype for explicit hexadecimal parsing
- PR #2156 Add `upper_bound()` and `lower_bound()` for libcudf tables and `searchsorted()` for cuDF Series
- PR #2158 CSV Reader: Support single, non-list/dict argument for `dtype`
- PR #2177 CSV Reader: Add `parse_dates` parameter for explicit date inference
- PR #1744 cudf::apply_boolean_mask and cudf::drop_nulls support for cudf::table inputs (multi-column)
- PR #2196 Add `DataFrame.dropna()`
- PR #2197 CSV Writer: add `chunksize` parameter for `to_csv`
- PR #2215 `type_dispatcher` benchmark
- PR #2179 Add Java quantiles
- PR #2157 Add __array_function__ to DataFrame and Series
- PR #2212 Java support for ORC reader
- PR #2224 Add DataFrame isna, isnull, notna functions
- PR #2236 Add Series.drop_duplicates
- PR #2105 Add hash-based join benchmark
- PR #2316 Add unique, nunique, and value_counts for datetime columns
- PR #2337 Add Java support for slicing a ColumnVector
- PR #2049 Add cudf::merge (sorted merge)
- PR #2368 Full cudf+dask Parquet Support
- PR #2380 New cudf::is_sorted checks whether cudf::table is sorted
- PR #2356 Java column vector standard deviation support
- PR #2221 MultiIndex full indexing - Support iloc and wildcards for loc
- PR #2429 Java support for getting length of strings in a ColumnVector
- PR #2415 Add `value_counts` for series of any type
- PR #2446 Add __array_function__ for index
- PR #2437 ORC reader: Add 'use_np_dtypes' option
- PR #2382 Add CategoricalAccessor add, remove, rename, and ordering methods
- PR #2464 Native implement `__cuda_array_interface__` for Series/Index/Column objects
- PR #2425 Rolling window now accepts array-based user-defined functions
- PR #2442 Add __setitem__
- PR #2449 Java support for getting byte count of strings in a ColumnVector
- PR #2492 Add groupby.size() method
- PR #2358 Add cudf::nans_to_nulls: convert floating point column into bitmask
- PR #2489 Add drop argument to set_index
- PR #2491 Add Java bindings for ORC reader 'use_np_dtypes' option
- PR #2213 Support s/ms/us/ns DatetimeColumn time unit resolutions
- PR #2536 Add _constructor properties to Series and DataFrame

## Improvements

- PR #2103 Move old `column` and `bitmask` files into `legacy/` directory
- PR #2109 added name to Python column classes
- PR #1947 Cleanup serialization code
- PR #2125 More aggregate in java API
- PR #2127 Add in java Scalar tests
- PR #2088 Refactor of Python groupby code
- PR #2130 Java serialization and deserialization of tables.
- PR #2131 Chunk rows logic added to csv_writer
- PR #2129 Add functions in the Java API to support nullable column filtering
- PR #2165 made changes to get_dummies api for it to be available in MethodCache
- PR #2171 Add CodeCov integration, fix doc version, make --skip-tests work when invoking with source
- PR #2184 handle remote orc files for dask-cudf
- PR #2186 Add `getitem` and `getattr` style access to Rolling objects
- PR #2168 Use cudf.Column for CategoricalColumn's categories instead of a tuple
- PR #2193 DOC: cudf::type_dispatcher documentation for specializing dispatched functors
- PR #2199 Better java support for appending strings
- PR #2176 Added column dtype support for datetime, int8, int16 to csv_writer
- PR #2209 Matching `get_dummies` & `select_dtypes` behavior to pandas
- PR #2217 Updated Java bindings to use the new groupby API
- PR #2214 DOC: Update doc instructions to build/install `cudf` and `dask-cudf`
- PR #2220 Update Java bindings for reduction rename
- PR #2232 Move CodeCov upload from build script to Jenkins
- PR #2225 refactor to use libcudf for gathering columns in dataframes
- PR #2293 Improve join performance (faster compute_join_output_size)
- PR #2300 Create separate dask codeowners for dask-cudf codebase
- PR #2304 gdf_group_by_without_aggregations returns gdf_column
- PR #2309 Java readers: remove redundant copy of result pointers
- PR #2307 Add `black` and `isort` to style checker script
- PR #2345 Restore removal of old groupby implementation
- PR #2342 Improve `astype()` to operate all ways
- PR #2329 using libcudf cudf::copy for column deep copy
- PR #2344 DOC: docs on code formatting for contributors
- PR #2376 Add inoperative axis= and win_type= arguments to Rolling()
- PR #2378 remove dask for (de-)serialization of cudf objects
- PR #2353 Bump Arrow and Dask versions
- PR #2377 Replace `standard_python_slice` with just `slice.indices()`
- PR #2373 cudf.DataFrame enchancements & Series.values support
- PR #2392 Remove dlpack submodule; make cuDF's Cython API externally accessible
- PR #2430 Updated Java bindings to use the new unary API
- PR #2406 Moved all existing `table` related files to a `legacy/` directory
- PR #2350 Performance related changes to get_dummies
- PR #2420 Remove `cudautils.astype` and replace with `typecast.apply_cast`
- PR #2456 Small improvement to typecast utility
- PR #2458 Fix handling of thirdparty packages in `isort` config
- PR #2459 IO Readers: Consolidate all readers to use `datasource` class
- PR #2475 Exposed type_dispatcher.hpp, nvcategory_util.hpp and wrapper_types.hpp in the include folder
- PR #2484 Enabled building libcudf as a static library
- PR #2453 Streamline CUDA_REL environment variable
- PR #2483 Bundle Boost filesystem dependency in the Java jar
- PR #2486 Java API hash functions
- PR #2481 Adds the ignore_null_keys option to the java api
- PR #2490 Java api: support multiple aggregates for the same column
- PR #2510 Java api: uses table based apply_boolean_mask
- PR #2432 Use pandas formatting for console, html, and latex output
- PR #2573 Bump numba version to 0.45.1
- PR #2606 Fix references to notebooks-contrib

## Bug Fixes

- PR #2086 Fixed quantile api behavior mismatch in series & dataframe
- PR #2128 Add offset param to host buffer readers in java API.
- PR #2145 Work around binops validity checks for java
- PR #2146 Work around unary_math validity checks for java
- PR #2151 Fixes bug in cudf::copy_range where null_count was invalid
- PR #2139 matching to pandas describe behavior & fixing nan values issue
- PR #2161 Implicitly convert unsigned to signed integer types in binops
- PR #2154 CSV Reader: Fix bools misdetected as strings dtype
- PR #2178 Fix bug in rolling bindings where a view of an ephemeral column was being taken
- PR #2180 Fix issue with isort reordering `importorskip` below imports depending on them
- PR #2187 fix to honor dtype when numpy arrays are passed to columnops.as_column
- PR #2190 Fix issue in astype conversion of string column to 'str'
- PR #2208 Fix issue with calling `head()` on one row dataframe
- PR #2229 Propagate exceptions from Cython cdef functions
- PR #2234 Fix issue with local build script not properly building
- PR #2223 Fix CUDA invalid configuration errors reported after loading small compressed ORC files
- PR #2162 Setting is_unique and is_monotonic-related attributes
- PR #2244 Fix ORC RLEv2 delta mode decoding with nonzero residual delta width
- PR #2297 Work around `var/std` unsupported only at debug build
- PR #2302 Fixed java serialization corner case
- PR #2355 Handle float16 in binary operations
- PR #2311 Fix copy behaviour for GenericIndex
- PR #2349 Fix issues with String filter in java API
- PR #2323 Fix groupby on categoricals
- PR #2328 Ensure order is preserved in CategoricalAccessor._set_categories
- PR #2202 Fix issue with unary ops mishandling empty input
- PR #2326 Fix for bug in DLPack when reading multiple columns
- PR #2324 Fix cudf Docker build
- PR #2325 Fix ORC RLEv2 patched base mode decoding with nonzero patch width
- PR #2235 Fix get_dummies to be compatible with dask
- PR #2332 Zero initialize gdf_dtype_extra_info
- PR #2355 Handle float16 in binary operations
- PR #2360 Fix missing dtype handling in cudf.Series & columnops.as_column
- PR #2364 Fix quantile api and other trivial issues around it
- PR #2361 Fixed issue with `codes` of CategoricalIndex
- PR #2357 Fixed inconsistent type of index created with from_pandas vs direct construction
- PR #2389 Fixed Rolling __getattr__ and __getitem__ for offset based windows
- PR #2402 Fixed bug in valid mask computation in cudf::copy_if (apply_boolean_mask)
- PR #2401 Fix to a scalar datetime(of type Days) issue
- PR #2386 Correctly allocate output valids in groupby
- PR #2411 Fixed failures on binary op on single element string column
- PR #2422 Fix Pandas logical binary operation incompatibilites
- PR #2447 Fix CodeCov posting build statuses temporarily
- PR #2450 Fix erroneous null handling in `cudf.DataFrame`'s `apply_rows`
- PR #2470 Fix issues with empty strings and string categories (Java)
- PR #2471 Fix String Column Validity.
- PR #2481 Fix java validity buffer serialization
- PR #2485 Updated bytes calculation to use size_t to avoid overflow in column concat
- PR #2461 Fix groupby multiple aggregations same column
- PR #2514 Fix cudf::drop_nulls threshold handling in Cython
- PR #2516 Fix utilities include paths and meta.yaml header paths
- PR #2517 Fix device memory leak in to_dlpack tensor deleter
- PR #2431 Fix local build generated file ownerships
- PR #2511 Added import of orc, refactored exception handlers to not squash fatal exceptions
- PR #2527 Fix index and column input handling in dask_cudf read_parquet
- PR #2466 Fix `dataframe.query` returning null rows erroneously
- PR #2548 Orc reader: fix non-deterministic data decoding at chunk boundaries
- PR #2557 fix cudautils import in string.py
- PR #2521 Fix casting datetimes from/to the same resolution
- PR #2545 Fix MultiIndexes with datetime levels
- PR #2560 Remove duplicate `dlpack` definition in conda recipe
- PR #2567 Fix ColumnVector.fromScalar issues while dealing with null scalars
- PR #2565 Orc reader: fix incorrect data decoding of int64 data types
- PR #2577 Fix search benchmark compilation error by adding necessary header
- PR #2604 Fix a bug in copying.pyx:_normalize_types that upcasted int32 to int64


# cuDF 0.8.0 (27 June 2019)

## New Features

- PR #1524 Add GPU-accelerated JSON Lines parser with limited feature set
- PR #1569 Add support for Json objects to the JSON Lines reader
- PR #1622 Add Series.loc
- PR #1654 Add cudf::apply_boolean_mask: faster replacement for gdf_apply_stencil
- PR #1487 cython gather/scatter
- PR #1310 Implemented the slice/split functionality.
- PR #1630 Add Python layer to the GPU-accelerated JSON reader
- PR #1745 Add rounding of numeric columns via Numba
- PR #1772 JSON reader: add support for BytesIO and StringIO input
- PR #1527 Support GDF_BOOL8 in readers and writers
- PR #1819 Logical operators (AND, OR, NOT) for libcudf and cuDF
- PR #1813 ORC Reader: Add support for stripe selection
- PR #1828 JSON Reader: add suport for bool8 columns
- PR #1833 Add column iterator with/without nulls
- PR #1665 Add the point-in-polygon GIS function
- PR #1863 Series and Dataframe methods for all and any
- PR #1908 cudf::copy_range and cudf::fill for copying/assigning an index or range to a constant
- PR #1921 Add additional formats for typecasting to/from strings
- PR #1807 Add Series.dropna()
- PR #1987 Allow user defined functions in the form of ptx code to be passed to binops
- PR #1948 Add operator functions like `Series.add()` to DataFrame and Series
- PR #1954 Add skip test argument to GPU build script
- PR #2018 Add bindings for new groupby C++ API
- PR #1984 Add rolling window operations Series.rolling() and DataFrame.rolling()
- PR #1542 Python method and bindings for to_csv
- PR #1995 Add Java API
- PR #1998 Add google benchmark to cudf
- PR #1845 Add cudf::drop_duplicates, DataFrame.drop_duplicates
- PR #1652 Added `Series.where()` feature
- PR #2074 Java Aggregates, logical ops, and better RMM support
- PR #2140 Add a `cudf::transform` function
- PR #2068 Concatenation of different typed columns

## Improvements

- PR #1538 Replacing LesserRTTI with inequality_comparator
- PR #1703 C++: Added non-aggregating `insert` to `concurrent_unordered_map` with specializations to store pairs with a single atomicCAS when possible.
- PR #1422 C++: Added a RAII wrapper for CUDA streams
- PR #1701 Added `unique` method for stringColumns
- PR #1713 Add documentation for Dask-XGBoost
- PR #1666 CSV Reader: Improve performance for files with large number of columns
- PR #1725 Enable the ability to use a single column groupby as its own index
- PR #1759 Add an example showing simultaneous rolling averages to `apply_grouped` documentation
- PR #1746 C++: Remove unused code: `windowed_ops.cu`, `sorting.cu`, `hash_ops.cu`
- PR #1748 C++: Add `bool` nullability flag to `device_table` row operators
- PR #1764 Improve Numerical column: `mean_var` and `mean`
- PR #1767 Speed up Python unit tests
- PR #1770 Added build.sh script, updated CI scripts and documentation
- PR #1739 ORC Reader: Add more pytest coverage
- PR #1696 Added null support in `Series.replace()`.
- PR #1390 Added some basic utility functions for `gdf_column`'s
- PR #1791 Added general column comparison code for testing
- PR #1795 Add printing of git submodule info to `print_env.sh`
- PR #1796 Removing old sort based group by code and gdf_filter
- PR #1811 Added funtions for copying/allocating `cudf::table`s
- PR #1838 Improve columnops.column_empty so that it returns typed columns instead of a generic Column
- PR #1890 Add utils.get_dummies- a pandas-like wrapper around one_hot-encoding
- PR #1823 CSV Reader: default the column type to string for empty dataframes
- PR #1827 Create bindings for scalar-vector binops, and update one_hot_encoding to use them
- PR #1817 Operators now support different sized dataframes as long as they don't share different sized columns
- PR #1855 Transition replace_nulls to new C++ API and update corresponding Cython/Python code
- PR #1858 Add `std::initializer_list` constructor to `column_wrapper`
- PR #1846 C++ type-erased gdf_equal_columns test util; fix gdf_equal_columns logic error
- PR #1390 Added some basic utility functions for `gdf_column`s
- PR #1391 Tidy up bit-resolution-operation and bitmask class code
- PR #1882 Add iloc functionality to MultiIndex dataframes
- PR #1884 Rolling windows: general enhancements and better coverage for unit tests
- PR #1886 support GDF_STRING_CATEGORY columns in apply_boolean_mask, drop_nulls and other libcudf functions
- PR #1896 Improve performance of groupby with levels specified in dask-cudf
- PR #1915 Improve iloc performance for non-contiguous row selection
- PR #1859 Convert read_json into a C++ API
- PR #1919 Rename libcudf namespace gdf to namespace cudf
- PR #1850 Support left_on and right_on for DataFrame merge operator
- PR #1930 Specialize constructor for `cudf::bool8` to cast argument to `bool`
- PR #1938 Add default constructor for `column_wrapper`
- PR #1930 Specialize constructor for `cudf::bool8` to cast argument to `bool`
- PR #1952 consolidate libcudf public API headers in include/cudf
- PR #1949 Improved selection with boolmask using libcudf `apply_boolean_mask`
- PR #1956 Add support for nulls in `query()`
- PR #1973 Update `std::tuple` to `std::pair` in top-most libcudf APIs and C++ transition guide
- PR #1981 Convert read_csv into a C++ API
- PR #1868 ORC Reader: Support row index for speed up on small/medium datasets
- PR #1964 Added support for list-like types in Series.str.cat
- PR #2005 Use HTML5 details tag in bug report issue template
- PR #2003 Removed few redundant unit-tests from test_string.py::test_string_cat
- PR #1944 Groupby design improvements
- PR #2017 Convert `read_orc()` into a C++ API
- PR #2011 Convert `read_parquet()` into a C++ API
- PR #1756 Add documentation "10 Minutes to cuDF and dask_cuDF"
- PR #2034 Adding support for string columns concatenation using "add" binary operator
- PR #2042 Replace old "10 Minutes" guide with new guide for docs build process
- PR #2036 Make library of common test utils to speed up tests compilation
- PR #2022 Facilitating get_dummies to be a high level api too
- PR #2050 Namespace IO readers and add back free-form `read_xxx` functions
- PR #2104 Add a functional ``sort=`` keyword argument to groupby
- PR #2108 Add `find_and_replace` for StringColumn for replacing single values
- PR #1803 cuDF/CuPy interoperability documentation

## Bug Fixes

- PR #1465 Fix for test_orc.py and test_sparse_df.py test failures
- PR #1583 Fix underlying issue in `as_index()` that was causing `Series.quantile()` to fail
- PR #1680 Add errors= keyword to drop() to fix cudf-dask bug
- PR #1651 Fix `query` function on empty dataframe
- PR #1616 Fix CategoricalColumn to access categories by index instead of iteration
- PR #1660 Fix bug in `loc` when indexing with a column name (a string)
- PR #1683 ORC reader: fix timestamp conversion to UTC
- PR #1613 Improve CategoricalColumn.fillna(-1) performance
- PR #1642 Fix failure of CSV_TEST gdf_csv_test.SkiprowsNrows on multiuser systems
- PR #1709 Fix handling of `datetime64[ms]` in `dataframe.select_dtypes`
- PR #1704 CSV Reader: Add support for the plus sign in number fields
- PR #1687 CSV reader: return an empty dataframe for zero size input
- PR #1757 Concatenating columns with null columns
- PR #1755 Add col_level keyword argument to melt
- PR #1758 Fix df.set_index() when setting index from an empty column
- PR #1749 ORC reader: fix long strings of NULL values resulting in incorrect data
- PR #1742 Parquet Reader: Fix index column name to match PANDAS compat
- PR #1782 Update libcudf doc version
- PR #1783 Update conda dependencies
- PR #1786 Maintain the original series name in series.unique output
- PR #1760 CSV Reader: fix segfault when dtype list only includes columns from usecols list
- PR #1831 build.sh: Assuming python is in PATH instead of using PYTHON env var
- PR #1839 Raise an error instead of segfaulting when transposing a DataFrame with StringColumns
- PR #1840 Retain index correctly during merge left_on right_on
- PR #1825 cuDF: Multiaggregation Groupby Failures
- PR #1789 CSV Reader: Fix missing support for specifying `int8` and `int16` dtypes
- PR #1857 Cython Bindings: Handle `bool` columns while calling `column_view_from_NDArrays`
- PR #1849 Allow DataFrame support methods to pass arguments to the methods
- PR #1847 Fixed #1375 by moving the nvstring check into the wrapper function
- PR #1864 Fixing cudf reduction for POWER platform
- PR #1869 Parquet reader: fix Dask timestamps not matching with Pandas (convert to milliseconds)
- PR #1876 add dtype=bool for `any`, `all` to treat integer column correctly
- PR #1875 CSV reader: take NaN values into account in dtype detection
- PR #1873 Add column dtype checking for the all/any methods
- PR #1902 Bug with string iteration in _apply_basic_agg
- PR #1887 Fix for initialization issue in pq_read_arg,orc_read_arg
- PR #1867 JSON reader: add support for null/empty fields, including the 'null' literal
- PR #1891 Fix bug #1750 in string column comparison
- PR #1909 Support of `to_pandas()` of boolean series with null values
- PR #1923 Use prefix removal when two aggs are called on a SeriesGroupBy
- PR #1914 Zero initialize gdf_column local variables
- PR #1959 Add support for comparing boolean Series to scalar
- PR #1966 Ignore index fix in series append
- PR #1967 Compute index __sizeof__ only once for DataFrame __sizeof__
- PR #1977 Support CUDA installation in default system directories
- PR #1982 Fixes incorrect index name after join operation
- PR #1985 Implement `GDF_PYMOD`, a special modulo that follows python's sign rules
- PR #1991 Parquet reader: fix decoding of NULLs
- PR #1990 Fixes a rendering bug in the `apply_grouped` documentation
- PR #1978 Fix for values being filled in an empty dataframe
- PR #2001 Correctly create MultiColumn from Pandas MultiColumn
- PR #2006 Handle empty dataframe groupby construction for dask
- PR #1965 Parquet Reader: Fix duplicate index column when it's already in `use_cols`
- PR #2033 Add pip to conda environment files to fix warning
- PR #2028 CSV Reader: Fix reading of uncompressed files without a recognized file extension
- PR #2073 Fix an issue when gathering columns with NVCategory and nulls
- PR #2053 cudf::apply_boolean_mask return empty column for empty boolean mask
- PR #2066 exclude `IteratorTest.mean_var_output` test from debug build
- PR #2069 Fix JNI code to use read_csv and read_parquet APIs
- PR #2071 Fix bug with unfound transitive dependencies for GTests in Ubuntu 18.04
- PR #2089 Configure Sphinx to render params correctly
- PR #2091 Fix another bug with unfound transitive dependencies for `cudftestutils` in Ubuntu 18.04
- PR #2115 Just apply `--disable-new-dtags` instead of trying to define all the transitive dependencies
- PR #2106 Fix errors in JitCache tests caused by sharing of device memory between processes
- PR #2120 Fix errors in JitCache tests caused by running multiple threads on the same data
- PR #2102 Fix memory leak in groupby
- PR #2113 fixed typo in to_csv code example


# cudf 0.7.2 (16 May 2019)

## New Features

- PR #1735 Added overload for atomicAdd on int64. Streamlined implementation of custom atomic overloads.
- PR #1741 Add MultiIndex concatenation

## Bug Fixes

- PR #1718 Fix issue with SeriesGroupBy MultiIndex in dask-cudf
- PR #1734 Python: fix performance regression for groupby count() aggregations
- PR #1768 Cython: fix handling read only schema buffers in gpuarrow reader


# cudf 0.7.1 (11 May 2019)

## New Features

- PR #1702 Lazy load MultiIndex to return groupby performance to near optimal.

## Bug Fixes

- PR #1708 Fix handling of `datetime64[ms]` in `dataframe.select_dtypes`


# cuDF 0.7.0 (10 May 2019)

## New Features

- PR #982 Implement gdf_group_by_without_aggregations and gdf_unique_indices functions
- PR #1142 Add `GDF_BOOL` column type
- PR #1194 Implement overloads for CUDA atomic operations
- PR #1292 Implemented Bitwise binary ops AND, OR, XOR (&, |, ^)
- PR #1235 Add GPU-accelerated Parquet Reader
- PR #1335 Added local_dict arg in `DataFrame.query()`.
- PR #1282 Add Series and DataFrame.describe()
- PR #1356 Rolling windows
- PR #1381 Add DataFrame._get_numeric_data
- PR #1388 Add CODEOWNERS file to auto-request reviews based on where changes are made
- PR #1396 Add DataFrame.drop method
- PR #1413 Add DataFrame.melt method
- PR #1412 Add DataFrame.pop()
- PR #1419 Initial CSV writer function
- PR #1441 Add Series level cumulative ops (cumsum, cummin, cummax, cumprod)
- PR #1420 Add script to build and test on a local gpuCI image
- PR #1440 Add DatetimeColumn.min(), DatetimeColumn.max()
- PR #1455 Add Series.Shift via Numba kernel
- PR #1441 Add Series level cumulative ops (cumsum, cummin, cummax, cumprod)
- PR #1461 Add Python coverage test to gpu build
- PR #1445 Parquet Reader: Add selective reading of rows and row group
- PR #1532 Parquet Reader: Add support for INT96 timestamps
- PR #1516 Add Series and DataFrame.ndim
- PR #1556 Add libcudf C++ transition guide
- PR #1466 Add GPU-accelerated ORC Reader
- PR #1565 Add build script for nightly doc builds
- PR #1508 Add Series isna, isnull, and notna
- PR #1456 Add Series.diff() via Numba kernel
- PR #1588 Add Index `astype` typecasting
- PR #1301 MultiIndex support
- PR #1599 Level keyword supported in groupby
- PR #929 Add support operations to dataframe
- PR #1609 Groupby accept list of Series
- PR #1658 Support `group_keys=True` keyword in groupby method

## Improvements

- PR #1531 Refactor closures as private functions in gpuarrow
- PR #1404 Parquet reader page data decoding speedup
- PR #1076 Use `type_dispatcher` in join, quantiles, filter, segmented sort, radix sort and hash_groupby
- PR #1202 Simplify README.md
- PR #1149 CSV Reader: Change convertStrToValue() functions to `__device__` only
- PR #1238 Improve performance of the CUDA trie used in the CSV reader
- PR #1245 Use file cache for JIT kernels
- PR #1278 Update CONTRIBUTING for new conda environment yml naming conventions
- PR #1163 Refactored UnaryOps. Reduced API to two functions: `gdf_unary_math` and `gdf_cast`. Added `abs`, `-`, and `~` ops. Changed bindings to Cython
- PR #1284 Update docs version
- PR #1287 add exclude argument to cudf.select_dtype function
- PR #1286 Refactor some of the CSV Reader kernels into generic utility functions
- PR #1291 fillna in `Series.to_gpu_array()` and `Series.to_array()` can accept the scalar too now.
- PR #1005 generic `reduction` and `scan` support
- PR #1349 Replace modernGPU sort join with thrust.
- PR #1363 Add a dataframe.mean(...) that raises NotImplementedError to satisfy `dask.dataframe.utils.is_dataframe_like`
- PR #1319 CSV Reader: Use column wrapper for gdf_column output alloc/dealloc
- PR #1376 Change series quantile default to linear
- PR #1399 Replace CFFI bindings for NVTX functions with Cython bindings
- PR #1389 Refactored `set_null_count()`
- PR #1386 Added macros `GDF_TRY()`, `CUDF_TRY()` and `ASSERT_CUDF_SUCCEEDED()`
- PR #1435 Rework CMake and conda recipes to depend on installed libraries
- PR #1391 Tidy up bit-resolution-operation and bitmask class code
- PR #1439 Add cmake variable to enable compiling CUDA code with -lineinfo
- PR #1462 Add ability to read parquet files from arrow::io::RandomAccessFile
- PR #1453 Convert CSV Reader CFFI to Cython
- PR #1479 Convert Parquet Reader CFFI to Cython
- PR #1397 Add a utility function for producing an overflow-safe kernel launch grid configuration
- PR #1382 Add GPU parsing of nested brackets to cuIO parsing utilities
- PR #1481 Add cudf::table constructor to allocate a set of `gdf_column`s
- PR #1484 Convert GroupBy CFFI to Cython
- PR #1463 Allow and default melt keyword argument var_name to be None
- PR #1486 Parquet Reader: Use device_buffer rather than device_ptr
- PR #1525 Add cudatoolkit conda dependency
- PR #1520 Renamed `src/dataframe` to `src/table` and moved `table.hpp`. Made `types.hpp` to be type declarations only.
- PR #1492 Convert transpose CFFI to Cython
- PR #1495 Convert binary and unary ops CFFI to Cython
- PR #1503 Convert sorting and hashing ops CFFI to Cython
- PR #1522 Use latest release version in update-version CI script
- PR #1533 Remove stale join CFFI, fix memory leaks in join Cython
- PR #1521 Added `row_bitmask` to compute bitmask for rows of a table. Merged `valids_ops.cu` and `bitmask_ops.cu`
- PR #1553 Overload `hash_row` to avoid using intial hash values. Updated `gdf_hash` to select between overloads
- PR #1585 Updated `cudf::table` to maintain own copy of wrapped `gdf_column*`s
- PR #1559 Add `except +` to all Cython function definitions to catch C++ exceptions properly
- PR #1617 `has_nulls` and `column_dtypes` for `cudf::table`
- PR #1590 Remove CFFI from the build / install process entirely
- PR #1536 Convert gpuarrow CFFI to Cython
- PR #1655 Add `Column._pointer` as a way to access underlying `gdf_column*` of a `Column`
- PR #1655 Update readme conda install instructions for cudf version 0.6 and 0.7


## Bug Fixes

- PR #1233 Fix dtypes issue while adding the column to `str` dataframe.
- PR #1254 CSV Reader: fix data type detection for floating-point numbers in scientific notation
- PR #1289 Fix looping over each value instead of each category in concatenation
- PR #1293 Fix Inaccurate error message in join.pyx
- PR #1308 Add atomicCAS overload for `int8_t`, `int16_t`
- PR #1317 Fix catch polymorphic exception by reference in ipc.cu
- PR #1325 Fix dtype of null bitmasks to int8
- PR #1326 Update build documentation to use -DCMAKE_CXX11_ABI=ON
- PR #1334 Add "na_position" argument to CategoricalColumn sort_by_values
- PR #1321 Fix out of bounds warning when checking Bzip2 header
- PR #1359 Add atomicAnd/Or/Xor for integers
- PR #1354 Fix `fillna()` behaviour when replacing values with different dtypes
- PR #1347 Fixed core dump issue while passing dict_dtypes without column names in `cudf.read_csv()`
- PR #1379 Fixed build failure caused due to error: 'col_dtype' may be used uninitialized
- PR #1392 Update cudf Dockerfile and package_versions.sh
- PR #1385 Added INT8 type to `_schema_to_dtype` for use in GpuArrowReader
- PR #1393 Fixed a bug in `gdf_count_nonzero_mask()` for the case of 0 bits to count
- PR #1395 Update CONTRIBUTING to use the environment variable CUDF_HOME
- PR #1416 Fix bug at gdf_quantile_exact and gdf_quantile_appox
- PR #1421 Fix remove creation of series multiple times during `add_column()`
- PR #1405 CSV Reader: Fix memory leaks on read_csv() failure
- PR #1328 Fix CategoricalColumn to_arrow() null mask
- PR #1433 Fix NVStrings/categories includes
- PR #1432 Update NVStrings to 0.7.* to coincide with 0.7 development
- PR #1483 Modify CSV reader to avoid cropping blank quoted characters in non-string fields
- PR #1446 Merge 1275 hotfix from master into branch-0.7
- PR #1447 Fix legacy groupby apply docstring
- PR #1451 Fix hash join estimated result size is not correct
- PR #1454 Fix local build script improperly change directory permissions
- PR #1490 Require Dask 1.1.0+ for `is_dataframe_like` test or skip otherwise.
- PR #1491 Use more specific directories & groups in CODEOWNERS
- PR #1497 Fix Thrust issue on CentOS caused by missing default constructor of host_vector elements
- PR #1498 Add missing include guard to device_atomics.cuh and separated DEVICE_ATOMICS_TEST
- PR #1506 Fix csv-write call to updated NVStrings method
- PR #1510 Added nvstrings `fillna()` function
- PR #1507 Parquet Reader: Default string data to GDF_STRING
- PR #1535 Fix doc issue to ensure correct labelling of cudf.series
- PR #1537 Fix `undefined reference` link error in HashPartitionTest
- PR #1548 Fix ci/local/build.sh README from using an incorrect image example
- PR #1551 CSV Reader: Fix integer column name indexing
- PR #1586 Fix broken `scalar_wrapper::operator==`
- PR #1591 ORC/Parquet Reader: Fix missing import for FileNotFoundError exception
- PR #1573 Parquet Reader: Fix crash due to clash with ORC reader datasource
- PR #1607 Revert change of `column.to_dense_buffer` always return by copy for performance concerns
- PR #1618 ORC reader: fix assert & data output when nrows/skiprows isn't aligned to stripe boundaries
- PR #1631 Fix failure of TYPES_TEST on some gcc-7 based systems.
- PR #1641 CSV Reader: Fix skip_blank_lines behavior with Windows line terminators (\r\n)
- PR #1648 ORC reader: fix non-deterministic output when skiprows is non-zero
- PR #1676 Fix groupby `as_index` behaviour with `MultiIndex`
- PR #1659 Fix bug caused by empty groupbys and multiindex slicing throwing exceptions
- PR #1656 Correct Groupby failure in dask when un-aggregable columns are left in dataframe.
- PR #1689 Fix groupby performance regression
- PR #1694 Add Cython as a runtime dependency since it's required in `setup.py`


# cuDF 0.6.1 (25 Mar 2019)

## Bug Fixes

- PR #1275 Fix CentOS exception in DataFrame.hash_partition from using value "returned" by a void function


# cuDF 0.6.0 (22 Mar 2019)

## New Features

- PR #760 Raise `FileNotFoundError` instead of `GDF_FILE_ERROR` in `read_csv` if the file does not exist
- PR #539 Add Python bindings for replace function
- PR #823 Add Doxygen configuration to enable building HTML documentation for libcudf C/C++ API
- PR #807 CSV Reader: Add byte_range parameter to specify the range in the input file to be read
- PR #857 Add Tail method for Series/DataFrame and update Head method to use iloc
- PR #858 Add series feature hashing support
- PR #871 CSV Reader: Add support for NA values, including user specified strings
- PR #893 Adds PyArrow based parquet readers / writers to Python, fix category dtype handling, fix arrow ingest buffer size issues
- PR #867 CSV Reader: Add support for ignoring blank lines and comment lines
- PR #887 Add Series digitize method
- PR #895 Add Series groupby
- PR #898 Add DataFrame.groupby(level=0) support
- PR #920 Add feather, JSON, HDF5 readers / writers from PyArrow / Pandas
- PR #888 CSV Reader: Add prefix parameter for column names, used when parsing without a header
- PR #913 Add DLPack support: convert between cuDF DataFrame and DLTensor
- PR #939 Add ORC reader from PyArrow
- PR #918 Add Series.groupby(level=0) support
- PR #906 Add binary and comparison ops to DataFrame
- PR #958 Support unary and binary ops on indexes
- PR #964 Add `rename` method to `DataFrame`, `Series`, and `Index`
- PR #985 Add `Series.to_frame` method
- PR #985 Add `drop=` keyword to reset_index method
- PR #994 Remove references to pygdf
- PR #990 Add external series groupby support
- PR #988 Add top-level merge function to cuDF
- PR #992 Add comparison binaryops to DateTime columns
- PR #996 Replace relative path imports with absolute paths in tests
- PR #995 CSV Reader: Add index_col parameter to specify the column name or index to be used as row labels
- PR #1004 Add `from_gpu_matrix` method to DataFrame
- PR #997 Add property index setter
- PR #1007 Replace relative path imports with absolute paths in cudf
- PR #1013 select columns with df.columns
- PR #1016 Rename Series.unique_count() to nunique() to match pandas API
- PR #947 Prefixsum to handle nulls and float types
- PR #1029 Remove rest of relative path imports
- PR #1021 Add filtered selection with assignment for Dataframes
- PR #872 Adding NVCategory support to cudf apis
- PR #1052 Add left/right_index and left/right_on keywords to merge
- PR #1091 Add `indicator=` and `suffixes=` keywords to merge
- PR #1107 Add unsupported keywords to Series.fillna
- PR #1032 Add string support to cuDF python
- PR #1136 Removed `gdf_concat`
- PR #1153 Added function for getting the padded allocation size for valid bitmask
- PR #1148 Add cudf.sqrt for dataframes and Series
- PR #1159 Add Python bindings for libcudf dlpack functions
- PR #1155 Add __array_ufunc__ for DataFrame and Series for sqrt
- PR #1168 to_frame for series accepts a name argument


## Improvements

- PR #1218 Add dask-cudf page to API docs
- PR #892 Add support for heterogeneous types in binary ops with JIT
- PR #730 Improve performance of `gdf_table` constructor
- PR #561 Add Doxygen style comments to Join CUDA functions
- PR #813 unified libcudf API functions by replacing gpu_ with gdf_
- PR #822 Add support for `__cuda_array_interface__` for ingest
- PR #756 Consolidate common helper functions from unordered map and multimap
- PR #753 Improve performance of groupby sum and average, especially for cases with few groups.
- PR #836 Add ingest support for arrow chunked arrays in Column, Series, DataFrame creation
- PR #763 Format doxygen comments for csv_read_arg struct
- PR #532 CSV Reader: Use type dispatcher instead of switch block
- PR #694 Unit test utilities improvements
- PR #878 Add better indexing to Groupby
- PR #554 Add `empty` method and `is_monotonic` attribute to `Index`
- PR #1040 Fixed up Doxygen comment tags
- PR #909 CSV Reader: Avoid host->device->host copy for header row data
- PR #916 Improved unit testing and error checking for `gdf_column_concat`
- PR #941 Replace `numpy` call in `Series.hash_encode` with `numba`
- PR #942 Added increment/decrement operators for wrapper types
- PR #943 Updated `count_nonzero_mask` to return `num_rows` when the mask is null
- PR #952 Added trait to map C++ type to `gdf_dtype`
- PR #966 Updated RMM submodule.
- PR #998 Add IO reader/writer modules to API docs, fix for missing cudf.Series docs
- PR #1017 concatenate along columns for Series and DataFrames
- PR #1002 Support indexing a dataframe with another boolean dataframe
- PR #1018 Better concatenation for Series and Dataframes
- PR #1036 Use Numpydoc style docstrings
- PR #1047 Adding gdf_dtype_extra_info to gdf_column_view_augmented
- PR #1054 Added default ctor to SerialTrieNode to overcome Thrust issue in CentOS7 + CUDA10
- PR #1024 CSV Reader: Add support for hexadecimal integers in integral-type columns
- PR #1033 Update `fillna()` to use libcudf function `gdf_replace_nulls`
- PR #1066 Added inplace assignment for columns and select_dtypes for dataframes
- PR #1026 CSV Reader: Change the meaning and type of the quoting parameter to match Pandas
- PR #1100 Adds `CUDF_EXPECTS` error-checking macro
- PR #1092 Fix select_dtype docstring
- PR #1111 Added cudf::table
- PR #1108 Sorting for datetime columns
- PR #1120 Return a `Series` (not a `Column`) from `Series.cat.set_categories()`
- PR #1128 CSV Reader: The last data row does not need to be line terminated
- PR #1183 Bump Arrow version to 0.12.1
- PR #1208 Default to CXX11_ABI=ON
- PR #1252 Fix NVStrings dependencies for cuda 9.2 and 10.0
- PR #2037 Optimize the existing `gather` and `scatter` routines in `libcudf`

## Bug Fixes

- PR #821 Fix flake8 issues revealed by flake8 update
- PR #808 Resolved renamed `d_columns_valids` variable name
- PR #820 CSV Reader: fix the issue where reader adds additional rows when file uses \r\n as a line terminator
- PR #780 CSV Reader: Fix scientific notation parsing and null values for empty quotes
- PR #815 CSV Reader: Fix data parsing when tabs are present in the input CSV file
- PR #850 Fix bug where left joins where the left df has 0 rows causes a crash
- PR #861 Fix memory leak by preserving the boolean mask index
- PR #875 Handle unnamed indexes in to/from arrow functions
- PR #877 Fix ingest of 1 row arrow tables in from arrow function
- PR #876 Added missing `<type_traits>` include
- PR #889 Deleted test_rmm.py which has now moved to RMM repo
- PR #866 Merge v0.5.1 numpy ABI hotfix into 0.6
- PR #917 value_counts return int type on empty columns
- PR #611 Renamed `gdf_reduce_optimal_output_size()` -> `gdf_reduction_get_intermediate_output_size()`
- PR #923 fix index for negative slicing for cudf dataframe and series
- PR #927 CSV Reader: Fix category GDF_CATEGORY hashes not being computed properly
- PR #921 CSV Reader: Fix parsing errors with delim_whitespace, quotations in the header row, unnamed columns
- PR #933 Fix handling objects of all nulls in series creation
- PR #940 CSV Reader: Fix an issue where the last data row is missing when using byte_range
- PR #945 CSV Reader: Fix incorrect datetime64 when milliseconds or space separator are used
- PR #959 Groupby: Problem with column name lookup
- PR #950 Converting dataframe/recarry with non-contiguous arrays
- PR #963 CSV Reader: Fix another issue with missing data rows when using byte_range
- PR #999 Fix 0 sized kernel launches and empty sort_index exception
- PR #993 Fix dtype in selecting 0 rows from objects
- PR #1009 Fix performance regression in `to_pandas` method on DataFrame
- PR #1008 Remove custom dask communication approach
- PR #1001 CSV Reader: Fix a memory access error when reading a large (>2GB) file with date columns
- PR #1019 Binary Ops: Fix error when one input column has null mask but other doesn't
- PR #1014 CSV Reader: Fix false positives in bool value detection
- PR #1034 CSV Reader: Fix parsing floating point precision and leading zero exponents
- PR #1044 CSV Reader: Fix a segfault when byte range aligns with a page
- PR #1058 Added support for `DataFrame.loc[scalar]`
- PR #1060 Fix column creation with all valid nan values
- PR #1073 CSV Reader: Fix an issue where a column name includes the return character
- PR #1090 Updating Doxygen Comments
- PR #1080 Fix dtypes returned from loc / iloc because of lists
- PR #1102 CSV Reader: Minor fixes and memory usage improvements
- PR #1174: Fix release script typo
- PR #1137 Add prebuild script for CI
- PR #1118 Enhanced the `DataFrame.from_records()` feature
- PR #1129 Fix join performance with index parameter from using numpy array
- PR #1145 Issue with .agg call on multi-column dataframes
- PR #908 Some testing code cleanup
- PR #1167 Fix issue with null_count not being set after inplace fillna()
- PR #1184 Fix iloc performance regression
- PR #1185 Support left_on/right_on and also on=str in merge
- PR #1200 Fix allocating bitmasks with numba instead of rmm in allocate_mask function
- PR #1213 Fix bug with csv reader requesting subset of columns using wrong datatype
- PR #1223 gpuCI: Fix label on rapidsai channel on gpu build scripts
- PR #1242 Add explicit Thrust exec policy to fix NVCATEGORY_TEST segfault on some platforms
- PR #1246 Fix categorical tests that failed due to bad implicit type conversion
- PR #1255 Fix overwriting conda package main label uploads
- PR #1259 Add dlpack includes to pip build


# cuDF 0.5.1 (05 Feb 2019)

## Bug Fixes

- PR #842 Avoid using numpy via cimport to prevent ABI issues in Cython compilation


# cuDF 0.5.0 (28 Jan 2019)

## New Features

- PR #722 Add bzip2 decompression support to `read_csv()`
- PR #693 add ZLIB-based GZIP/ZIP support to `read_csv_strings()`
- PR #411 added null support to gdf_order_by (new API) and cudf_table::sort
- PR #525 Added GitHub Issue templates for bugs, documentation, new features, and questions
- PR #501 CSV Reader: Add support for user-specified decimal point and thousands separator to read_csv_strings()
- PR #455 CSV Reader: Add support for user-specified decimal point and thousands separator to read_csv()
- PR #439 add `DataFrame.drop` method similar to pandas
- PR #356 add `DataFrame.transpose` method and `DataFrame.T` property similar to pandas
- PR #505 CSV Reader: Add support for user-specified boolean values
- PR #350 Implemented Series replace function
- PR #490 Added print_env.sh script to gather relevant environment details when reporting cuDF issues
- PR #474 add ZLIB-based GZIP/ZIP support to `read_csv()`
- PR #547 Added melt similar to `pandas.melt()`
- PR #491 Add CI test script to check for updates to CHANGELOG.md in PRs
- PR #550 Add CI test script to check for style issues in PRs
- PR #558 Add CI scripts for cpu-based conda and gpu-based test builds
- PR #524 Add Boolean Indexing
- PR #564 Update python `sort_values` method to use updated libcudf `gdf_order_by` API
- PR #509 CSV Reader: Input CSV file can now be passed in as a text or a binary buffer
- PR #607 Add `__iter__` and iteritems to DataFrame class
- PR #643 added a new api gdf_replace_nulls that allows a user to replace nulls in a column

## Improvements

- PR #426 Removed sort-based groupby and refactored existing groupby APIs. Also improves C++/CUDA compile time.
- PR #461 Add `CUDF_HOME` variable in README.md to replace relative pathing.
- PR #472 RMM: Created centralized rmm::device_vector alias and rmm::exec_policy
- PR #500 Improved the concurrent hash map class to support partitioned (multi-pass) hash table building.
- PR #454 Improve CSV reader docs and examples
- PR #465 Added templated C++ API for RMM to avoid explicit cast to `void**`
- PR #513 `.gitignore` tweaks
- PR #521 Add `assert_eq` function for testing
- PR #502 Simplify Dockerfile for local dev, eliminate old conda/pip envs
- PR #549 Adds `-rdynamic` compiler flag to nvcc for Debug builds
- PR #472 RMM: Created centralized rmm::device_vector alias and rmm::exec_policy
- PR #577 Added external C++ API for scatter/gather functions
- PR #500 Improved the concurrent hash map class to support partitioned (multi-pass) hash table building
- PR #583 Updated `gdf_size_type` to `int`
- PR #500 Improved the concurrent hash map class to support partitioned (multi-pass) hash table building
- PR #617 Added .dockerignore file. Prevents adding stale cmake cache files to the docker container
- PR #658 Reduced `JOIN_TEST` time by isolating overflow test of hash table size computation
- PR #664 Added Debuging instructions to README
- PR #651 Remove noqa marks in `__init__.py` files
- PR #671 CSV Reader: uncompressed buffer input can be parsed without explicitly specifying compression as None
- PR #684 Make RMM a submodule
- PR #718 Ensure sum, product, min, max methods pandas compatibility on empty datasets
- PR #720 Refactored Index classes to make them more Pandas-like, added CategoricalIndex
- PR #749 Improve to_arrow and from_arrow Pandas compatibility
- PR #766 Remove TravisCI references, remove unused variables from CMake, fix ARROW_VERSION in Cmake
- PR #773 Add build-args back to Dockerfile and handle dependencies based on environment yml file
- PR #781 Move thirdparty submodules to root and symlink in /cpp
- PR #843 Fix broken cudf/python API examples, add new methods to the API index

## Bug Fixes

- PR #569 CSV Reader: Fix days being off-by-one when parsing some dates
- PR #531 CSV Reader: Fix incorrect parsing of quoted numbers
- PR #465 Added templated C++ API for RMM to avoid explicit cast to `void**`
- PR #473 Added missing <random> include
- PR #478 CSV Reader: Add api support for auto column detection, header, mangle_dupe_cols, usecols
- PR #495 Updated README to correct where cffi pytest should be executed
- PR #501 Fix the intermittent segfault caused by the `thousands` and `compression` parameters in the csv reader
- PR #502 Simplify Dockerfile for local dev, eliminate old conda/pip envs
- PR #512 fix bug for `on` parameter in `DataFrame.merge` to allow for None or single column name
- PR #511 Updated python/cudf/bindings/join.pyx to fix cudf merge printing out dtypes
- PR #513 `.gitignore` tweaks
- PR #521 Add `assert_eq` function for testing
- PR #537 Fix CMAKE_CUDA_STANDARD_REQURIED typo in CMakeLists.txt
- PR #447 Fix silent failure in initializing DataFrame from generator
- PR #545 Temporarily disable csv reader thousands test to prevent segfault (test re-enabled in PR #501)
- PR #559 Fix Assertion error while using `applymap` to change the output dtype
- PR #575 Update `print_env.sh` script to better handle missing commands
- PR #612 Prevent an exception from occuring with true division on integer series.
- PR #630 Fix deprecation warning for `pd.core.common.is_categorical_dtype`
- PR #622 Fix Series.append() behaviour when appending values with different numeric dtype
- PR #603 Fix error while creating an empty column using None.
- PR #673 Fix array of strings not being caught in from_pandas
- PR #644 Fix return type and column support of dataframe.quantile()
- PR #634 Fix create `DataFrame.from_pandas()` with numeric column names
- PR #654 Add resolution check for GDF_TIMESTAMP in Join
- PR #648 Enforce one-to-one copy required when using `numba>=0.42.0`
- PR #645 Fix cmake build type handling not setting debug options when CMAKE_BUILD_TYPE=="Debug"
- PR #669 Fix GIL deadlock when launching multiple python threads that make Cython calls
- PR #665 Reworked the hash map to add a way to report the destination partition for a key
- PR #670 CMAKE: Fix env include path taking precedence over libcudf source headers
- PR #674 Check for gdf supported column types
- PR #677 Fix 'gdf_csv_test_Dates' gtest failure due to missing nrows parameter
- PR #604 Fix the parsing errors while reading a csv file using `sep` instead of `delimiter`.
- PR #686 Fix converting nulls to NaT values when converting Series to Pandas/Numpy
- PR #689 CSV Reader: Fix behavior with skiprows+header to match pandas implementation
- PR #691 Fixes Join on empty input DFs
- PR #706 CSV Reader: Fix broken dtype inference when whitespace is in data
- PR #717 CSV reader: fix behavior when parsing a csv file with no data rows
- PR #724 CSV Reader: fix build issue due to parameter type mismatch in a std::max call
- PR #734 Prevents reading undefined memory in gpu_expand_mask_bits numba kernel
- PR #747 CSV Reader: fix an issue where CUDA allocations fail with some large input files
- PR #750 Fix race condition for handling NVStrings in CMake
- PR #719 Fix merge column ordering
- PR #770 Fix issue where RMM submodule pointed to wrong branch and pin other to correct branches
- PR #778 Fix hard coded ABI off setting
- PR #784 Update RMM submodule commit-ish and pip paths
- PR #794 Update `rmm::exec_policy` usage to fix segmentation faults when used as temprory allocator.
- PR #800 Point git submodules to branches of forks instead of exact commits


# cuDF 0.4.0 (05 Dec 2018)

## New Features

- PR #398 add pandas-compatible `DataFrame.shape()` and `Series.shape()`
- PR #394 New documentation feature "10 Minutes to cuDF"
- PR #361 CSV Reader: Add support for strings with delimiters

## Improvements

 - PR #436 Improvements for type_dispatcher and wrapper structs
 - PR #429 Add CHANGELOG.md (this file)
 - PR #266 use faster CUDA-accelerated DataFrame column/Series concatenation.
 - PR #379 new C++ `type_dispatcher` reduces code complexity in supporting many data types.
 - PR #349 Improve performance for creating columns from memoryview objects
 - PR #445 Update reductions to use type_dispatcher. Adds integer types support to sum_of_squares.
 - PR #448 Improve installation instructions in README.md
 - PR #456 Change default CMake build to Release, and added option for disabling compilation of tests

## Bug Fixes

 - PR #444 Fix csv_test CUDA too many resources requested fail.
 - PR #396 added missing output buffer in validity tests for groupbys.
 - PR #408 Dockerfile updates for source reorganization
 - PR #437 Add cffi to Dockerfile conda env, fixes "cannot import name 'librmm'"
 - PR #417 Fix `map_test` failure with CUDA 10
 - PR #414 Fix CMake installation include file paths
 - PR #418 Properly cast string dtypes to programmatic dtypes when instantiating columns
 - PR #427 Fix and tests for Concatenation illegal memory access with nulls


# cuDF 0.3.0 (23 Nov 2018)

## New Features

 - PR #336 CSV Reader string support

## Improvements

 - PR #354 source code refactored for better organization. CMake build system overhaul. Beginning of transition to Cython bindings.
 - PR #290 Add support for typecasting to/from datetime dtype
 - PR #323 Add handling pyarrow boolean arrays in input/out, add tests
 - PR #325 GDF_VALIDITY_UNSUPPORTED now returned for algorithms that don't support non-empty valid bitmasks
 - PR #381 Faster InputTooLarge Join test completes in ms rather than minutes.
 - PR #373 .gitignore improvements
 - PR #367 Doc cleanup & examples for DataFrame methods
 - PR #333 Add Rapids Memory Manager documentation
 - PR #321 Rapids Memory Manager adds file/line location logging and convenience macros
 - PR #334 Implement DataFrame `__copy__` and `__deepcopy__`
 - PR #271 Add NVTX ranges to pygdf
 - PR #311 Document system requirements for conda install

## Bug Fixes

 - PR #337 Retain index on `scale()` function
 - PR #344 Fix test failure due to PyArrow 0.11 Boolean handling
 - PR #364 Remove noexcept from managed_allocator;  CMakeLists fix for NVstrings
 - PR #357 Fix bug that made all series be considered booleans for indexing
 - PR #351 replace conda env configuration for developers
 - PRs #346 #360 Fix CSV reading of negative numbers
 - PR #342 Fix CMake to use conda-installed nvstrings
 - PR #341 Preserve categorical dtype after groupby aggregations
 - PR #315 ReadTheDocs build update to fix missing libcuda.so
 - PR #320 FIX out-of-bounds access error in reductions.cu
 - PR #319 Fix out-of-bounds memory access in libcudf count_valid_bits
 - PR #303 Fix printing empty dataframe


# cuDF 0.2.0 and cuDF 0.1.0

These were initial releases of cuDF based on previously separate pyGDF and libGDF libraries.<|MERGE_RESOLUTION|>--- conflicted
+++ resolved
@@ -10,9 +10,7 @@
 - PR #3619 Support CuPy 7
 - PR #3604 Add nvtext ngrams-tokenize function
 - PR #3610 Add memory_usage to DataFrame and Series APIs
-<<<<<<< HEAD
 - PR #3403 Define and implement new stack + tile APIs
-=======
 - PR #3627 Adding cudf::sort and cudf::sort_by_key
 - PR #3597 Implement new sort based groupby
 - PR #3776 Add column equivalence comparator (using epsilon for float equality)
@@ -20,7 +18,6 @@
 - PR #3690 Add bools_to_mask
 - PR #3683 Added support for multiple delimiters in `nvtext.token_count()`
 - PR #3792 Adding is_nan and is_notnan
->>>>>>> adabc0e7
 
 ## Improvements
 
