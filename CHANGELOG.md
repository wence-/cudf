--- conflicted
+++ resolved
@@ -64,11 +64,8 @@
 - PR #3205 Move transform files to legacy
 - PR #3202 Rename and move error.hpp to public headers
 - PR #2878 Use upstream merge code in dask_cudf
-<<<<<<< HEAD
 - PR #3231 Add `column::release()` to give up ownership of contents.
-=======
 - PR #3157 Use enum class rather than enum for mask_allocation_policy
->>>>>>> 4f60daea
 
 ## Bug Fixes
 
