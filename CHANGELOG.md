# cuDF 0.10.0 (Date TBD)

## New Features

- PR #2522 Add Java bindings for NVStrings backed upper and lower case mutators
- PR #2607 Add Java bindings for parsing JSON
- PR #2629 Add dropna= parameter to groupby
- PR #2585 ORC & Parquet Readers: Remove millisecond timestamp restriction

## Improvements

- PR #2578 Update legacy_groupby to use libcudf group_by_without_aggregation
- PR #2581 Removed `managed` allocator from hash map classes.
- PR #2571 Remove unnecessary managed memory from gdf_column_concat
- PR #2648 Cython/Python reorg
- PR #2588 Update Series.append documentation
- PR #2632 Replace dask-cudf set_index code with upstream


## Bug Fixes

- PR #2584 ORC Reader: fix parsing of `DECIMAL` index positions
- PR #2619 Fix groupby serialization/deserialization
- PR #2614 Update Java version to match
- PR #2601 Fixes nlargest(1) issue in Series and Dataframe
- PR #2610 Fix a bug in index serialization (properly pass DeviceNDArray)
- PR #2621 Fixes the floordiv issue of not promoting float type when rhs is 0
- PR #2611 Types Test: fix static casting from negative int to string
- PR #2618 IO Readers: Fix datasource memory map failure for multiple reads
- PR #2615 fix string category partitioning in java API
- PR #2641 fix string category and timeunit concat in the java API
- PR #2658 Fix astype() for null categorical columns
- PR #2660 fix column string category and timeunit concat in the java API
- PR #2664 ORC reader: fix `skip_rows` larger than first stripe
- PR #2654 Allow Java gdfOrderBy to work with string categories
- PR #2669 AVRO reader: fix non-deterministic output


# cuDF 0.9.0 (Date TBD)

## New Features

- PR #1993 Add CUDA-accelerated series aggregations: mean, var, std
- PR #2111 IO Readers: Support memory buffer, file-like object, and URL inputs
- PR #2012 Add `reindex()` to DataFrame and Series
- PR #2097 Add GPU-accelerated AVRO reader
- PR #2098 Support binary ops on DFs and Series with mismatched indices
- PR #2160 Merge `dask-cudf` codebase into `cudf` repo
- PR #2149 CSV Reader: Add `hex` dtype for explicit hexadecimal parsing
- PR #2156 Add `upper_bound()` and `lower_bound()` for libcudf tables and `searchsorted()` for cuDF Series
- PR #2158 CSV Reader: Support single, non-list/dict argument for `dtype`
- PR #2177 CSV Reader: Add `parse_dates` parameter for explicit date inference
- PR #1744 cudf::apply_boolean_mask and cudf::drop_nulls support for cudf::table inputs (multi-column)
- PR #2196 Add `DataFrame.dropna()`
- PR #2197 CSV Writer: add `chunksize` parameter for `to_csv`
- PR #2215 `type_dispatcher` benchmark
- PR #2179 Add Java quantiles
- PR #2157 Add __array_function__ to DataFrame and Series
- PR #2212 Java support for ORC reader
- PR #2224 Add DataFrame isna, isnull, notna functions
- PR #2236 Add Series.drop_duplicates
- PR #2105 Add hash-based join benchmark
- PR #2316 Add unique, nunique, and value_counts for datetime columns
- PR #2337 Add Java support for slicing a ColumnVector
- PR #2049 Add cudf::merge (sorted merge)
- PR #2368 Full cudf+dask Parquet Support
- PR #2380 New cudf::is_sorted checks whether cudf::table is sorted
- PR #2356 Java column vector standard deviation support
<<<<<<< HEAD
- PR #2394 Move `rapidsai/custrings` into `cudf`
=======
- PR #2221 MultiIndex full indexing - Support iloc and wildcards for loc
- PR #2429 Java support for getting length of strings in a ColumnVector
- PR #2415 Add `value_counts` for series of any type
- PR #2446 Add __array_function__ for index
- PR #2437 ORC reader: Add 'use_np_dtypes' option
- PR #2382 Add CategoricalAccessor add, remove, rename, and ordering methods
- PR #2464 Native implement `__cuda_array_interface__` for Series/Index/Column objects
- PR #2425 Rolling window now accepts array-based user-defined functions
- PR #2442 Add __setitem__
- PR #2449 Java support for getting byte count of strings in a ColumnVector
- PR #2492 Add groupby.size() method
- PR #2358 Add cudf::nans_to_nulls: convert floating point column into bitmask
- PR #2489 Add drop argument to set_index
- PR #2491 Add Java bindings for ORC reader 'use_np_dtypes' option
- PR #2213 Support s/ms/us/ns DatetimeColumn time unit resolutions
- PR #2536 Add _constructor properties to Series and DataFrame
>>>>>>> 87a356be

## Improvements

- PR #2103 Move old `column` and `bitmask` files into `legacy/` directory
- PR #2109 added name to Python column classes
- PR #1947 Cleanup serialization code
- PR #2125 More aggregate in java API
- PR #2127 Add in java Scalar tests
- PR #2088 Refactor of Python groupby code
- PR #2130 Java serialization and deserialization of tables.
- PR #2131 Chunk rows logic added to csv_writer
- PR #2129 Add functions in the Java API to support nullable column filtering
- PR #2165 made changes to get_dummies api for it to be available in MethodCache
- PR #2171 Add CodeCov integration, fix doc version, make --skip-tests work when invoking with source
- PR #2184 handle remote orc files for dask-cudf
- PR #2186 Add `getitem` and `getattr` style access to Rolling objects
- PR #2168 Use cudf.Column for CategoricalColumn's categories instead of a tuple
- PR #2193 DOC: cudf::type_dispatcher documentation for specializing dispatched functors
- PR #2199 Better java support for appending strings
- PR #2176 Added column dtype support for datetime, int8, int16 to csv_writer
- PR #2209 Matching `get_dummies` & `select_dtypes` behavior to pandas
- PR #2217 Updated Java bindings to use the new groupby API
- PR #2214 DOC: Update doc instructions to build/install `cudf` and `dask-cudf`
- PR #2220 Update Java bindings for reduction rename
- PR #2232 Move CodeCov upload from build script to Jenkins
- PR #2225 refactor to use libcudf for gathering columns in dataframes
- PR #2293 Improve join performance (faster compute_join_output_size)
- PR #2300 Create separate dask codeowners for dask-cudf codebase
- PR #2304 gdf_group_by_without_aggregations returns gdf_column
- PR #2309 Java readers: remove redundant copy of result pointers
- PR #2307 Add `black` and `isort` to style checker script
- PR #2345 Restore removal of old groupby implementation
- PR #2342 Improve `astype()` to operate all ways
- PR #2329 using libcudf cudf::copy for column deep copy
- PR #2344 DOC: docs on code formatting for contributors
- PR #2376 Add inoperative axis= and win_type= arguments to Rolling()
- PR #2378 remove dask for (de-)serialization of cudf objects
- PR #2353 Bump Arrow and Dask versions
- PR #2377 Replace `standard_python_slice` with just `slice.indices()`
- PR #2373 cudf.DataFrame enchancements & Series.values support
- PR #2392 Remove dlpack submodule; make cuDF's Cython API externally accessible
- PR #2430 Updated Java bindings to use the new unary API
- PR #2406 Moved all existing `table` related files to a `legacy/` directory
- PR #2350 Performance related changes to get_dummies
- PR #2420 Remove `cudautils.astype` and replace with `typecast.apply_cast`
- PR #2456 Small improvement to typecast utility
- PR #2458 Fix handling of thirdparty packages in `isort` config
- PR #2459 IO Readers: Consolidate all readers to use `datasource` class
- PR #2475 Exposed type_dispatcher.hpp, nvcategory_util.hpp and wrapper_types.hpp in the include folder
- PR #2484 Enabled building libcudf as a static library
- PR #2453 Streamline CUDA_REL environment variable
- PR #2483 Bundle Boost filesystem dependency in the Java jar
- PR #2486 Java API hash functions
- PR #2481 Adds the ignore_null_keys option to the java api
- PR #2490 Java api: support multiple aggregates for the same column
- PR #2510 Java api: uses table based apply_boolean_mask
- PR #2432 Use pandas formatting for console, html, and latex output
- PR #2573 Bump numba version to 0.45.1
- PR #2606 Fix references to notebooks-contrib


## Bug Fixes

- PR #2086 Fixed quantile api behavior mismatch in series & dataframe
- PR #2128 Add offset param to host buffer readers in java API.
- PR #2145 Work around binops validity checks for java
- PR #2146 Work around unary_math validity checks for java
- PR #2151 Fixes bug in cudf::copy_range where null_count was invalid
- PR #2139 matching to pandas describe behavior & fixing nan values issue
- PR #2161 Implicitly convert unsigned to signed integer types in binops
- PR #2154 CSV Reader: Fix bools misdetected as strings dtype
- PR #2178 Fix bug in rolling bindings where a view of an ephemeral column was being taken
- PR #2180 Fix issue with isort reordering `importorskip` below imports depending on them
- PR #2187 fix to honor dtype when numpy arrays are passed to columnops.as_column
- PR #2190 Fix issue in astype conversion of string column to 'str'
- PR #2208 Fix issue with calling `head()` on one row dataframe
- PR #2229 Propagate exceptions from Cython cdef functions
- PR #2234 Fix issue with local build script not properly building
- PR #2223 Fix CUDA invalid configuration errors reported after loading small compressed ORC files
- PR #2162 Setting is_unique and is_monotonic-related attributes
- PR #2244 Fix ORC RLEv2 delta mode decoding with nonzero residual delta width
- PR #2297 Work around `var/std` unsupported only at debug build
- PR #2302 Fixed java serialization corner case
- PR #2355 Handle float16 in binary operations
- PR #2311 Fix copy behaviour for GenericIndex
- PR #2349 Fix issues with String filter in java API
- PR #2323 Fix groupby on categoricals
- PR #2328 Ensure order is preserved in CategoricalAccessor._set_categories
- PR #2202 Fix issue with unary ops mishandling empty input
- PR #2326 Fix for bug in DLPack when reading multiple columns
- PR #2324 Fix cudf Docker build
- PR #2325 Fix ORC RLEv2 patched base mode decoding with nonzero patch width
- PR #2235 Fix get_dummies to be compatible with dask
- PR #2332 Zero initialize gdf_dtype_extra_info
- PR #2355 Handle float16 in binary operations
- PR #2360 Fix missing dtype handling in cudf.Series & columnops.as_column
- PR #2364 Fix quantile api and other trivial issues around it
- PR #2361 Fixed issue with `codes` of CategoricalIndex
- PR #2357 Fixed inconsistent type of index created with from_pandas vs direct construction
- PR #2389 Fixed Rolling __getattr__ and __getitem__ for offset based windows
- PR #2402 Fixed bug in valid mask computation in cudf::copy_if (apply_boolean_mask)
- PR #2401 Fix to a scalar datetime(of type Days) issue
- PR #2386 Correctly allocate output valids in groupby
- PR #2411 Fixed failures on binary op on single element string column
- PR #2422 Fix Pandas logical binary operation incompatibilites
- PR #2447 Fix CodeCov posting build statuses temporarily
- PR #2450 Fix erroneous null handling in `cudf.DataFrame`'s `apply_rows`
- PR #2470 Fix issues with empty strings and string categories (Java)
- PR #2471 Fix String Column Validity.
- PR #2481 Fix java validity buffer serialization
- PR #2485 Updated bytes calculation to use size_t to avoid overflow in column concat
- PR #2461 Fix groupby multiple aggregations same column
- PR #2514 Fix cudf::drop_nulls threshold handling in Cython
- PR #2516 Fix utilities include paths and meta.yaml header paths
- PR #2517 Fix device memory leak in to_dlpack tensor deleter
- PR #2431 Fix local build generated file ownerships
- PR #2511 Added import of orc, refactored exception handlers to not squash fatal exceptions
- PR #2527 Fix index and column input handling in dask_cudf read_parquet
- PR #2466 Fix `dataframe.query` returning null rows erroneously
- PR #2548 Orc reader: fix non-deterministic data decoding at chunk boundaries
- PR #2557 fix cudautils import in string.py
- PR #2521 Fix casting datetimes from/to the same resolution
- PR #2545 Fix MultiIndexes with datetime levels
- PR #2560 Remove duplicate `dlpack` definition in conda recipe
- PR #2567 Fix ColumnVector.fromScalar issues while dealing with null scalars
- PR #2565 Orc reader: fix incorrect data decoding of int64 data types
- PR #2577 Fix search benchmark compilation error by adding necessary header
- PR #2604 Fix a bug in copying.pyx:_normalize_types that upcasted int32 to int64


# cuDF 0.8.0 (27 June 2019)

## New Features

- PR #1524 Add GPU-accelerated JSON Lines parser with limited feature set
- PR #1569 Add support for Json objects to the JSON Lines reader
- PR #1622 Add Series.loc
- PR #1654 Add cudf::apply_boolean_mask: faster replacement for gdf_apply_stencil
- PR #1487 cython gather/scatter
- PR #1310 Implemented the slice/split functionality.
- PR #1630 Add Python layer to the GPU-accelerated JSON reader
- PR #1745 Add rounding of numeric columns via Numba
- PR #1772 JSON reader: add support for BytesIO and StringIO input
- PR #1527 Support GDF_BOOL8 in readers and writers
- PR #1819 Logical operators (AND, OR, NOT) for libcudf and cuDF
- PR #1813 ORC Reader: Add support for stripe selection
- PR #1828 JSON Reader: add suport for bool8 columns
- PR #1833 Add column iterator with/without nulls
- PR #1665 Add the point-in-polygon GIS function
- PR #1863 Series and Dataframe methods for all and any
- PR #1908 cudf::copy_range and cudf::fill for copying/assigning an index or range to a constant
- PR #1921 Add additional formats for typecasting to/from strings
- PR #1807 Add Series.dropna()
- PR #1987 Allow user defined functions in the form of ptx code to be passed to binops
- PR #1948 Add operator functions like `Series.add()` to DataFrame and Series
- PR #1954 Add skip test argument to GPU build script
- PR #2018 Add bindings for new groupby C++ API
- PR #1984 Add rolling window operations Series.rolling() and DataFrame.rolling()
- PR #1542 Python method and bindings for to_csv
- PR #1995 Add Java API
- PR #1998 Add google benchmark to cudf
- PR #1845 Add cudf::drop_duplicates, DataFrame.drop_duplicates
- PR #1652 Added `Series.where()` feature
- PR #2074 Java Aggregates, logical ops, and better RMM support
- PR #2140 Add a `cudf::transform` function
- PR #2068 Concatenation of different typed columns

## Improvements

- PR #1538 Replacing LesserRTTI with inequality_comparator
- PR #1703 C++: Added non-aggregating `insert` to `concurrent_unordered_map` with specializations to store pairs with a single atomicCAS when possible.
- PR #1422 C++: Added a RAII wrapper for CUDA streams
- PR #1701 Added `unique` method for stringColumns
- PR #1713 Add documentation for Dask-XGBoost
- PR #1666 CSV Reader: Improve performance for files with large number of columns
- PR #1725 Enable the ability to use a single column groupby as its own index
- PR #1759 Add an example showing simultaneous rolling averages to `apply_grouped` documentation
- PR #1746 C++: Remove unused code: `windowed_ops.cu`, `sorting.cu`, `hash_ops.cu`
- PR #1748 C++: Add `bool` nullability flag to `device_table` row operators
- PR #1764 Improve Numerical column: `mean_var` and `mean`
- PR #1767 Speed up Python unit tests
- PR #1770 Added build.sh script, updated CI scripts and documentation
- PR #1739 ORC Reader: Add more pytest coverage
- PR #1696 Added null support in `Series.replace()`.
- PR #1390 Added some basic utility functions for `gdf_column`'s
- PR #1791 Added general column comparison code for testing
- PR #1795 Add printing of git submodule info to `print_env.sh`
- PR #1796 Removing old sort based group by code and gdf_filter
- PR #1811 Added funtions for copying/allocating `cudf::table`s
- PR #1838 Improve columnops.column_empty so that it returns typed columns instead of a generic Column
- PR #1890 Add utils.get_dummies- a pandas-like wrapper around one_hot-encoding
- PR #1823 CSV Reader: default the column type to string for empty dataframes
- PR #1827 Create bindings for scalar-vector binops, and update one_hot_encoding to use them
- PR #1817 Operators now support different sized dataframes as long as they don't share different sized columns
- PR #1855 Transition replace_nulls to new C++ API and update corresponding Cython/Python code
- PR #1858 Add `std::initializer_list` constructor to `column_wrapper`
- PR #1846 C++ type-erased gdf_equal_columns test util; fix gdf_equal_columns logic error
- PR #1390 Added some basic utility functions for `gdf_column`s
- PR #1391 Tidy up bit-resolution-operation and bitmask class code
- PR #1882 Add iloc functionality to MultiIndex dataframes
- PR #1884 Rolling windows: general enhancements and better coverage for unit tests
- PR #1886 support GDF_STRING_CATEGORY columns in apply_boolean_mask, drop_nulls and other libcudf functions
- PR #1896 Improve performance of groupby with levels specified in dask-cudf
- PR #1915 Improve iloc performance for non-contiguous row selection
- PR #1859 Convert read_json into a C++ API
- PR #1919 Rename libcudf namespace gdf to namespace cudf
- PR #1850 Support left_on and right_on for DataFrame merge operator
- PR #1930 Specialize constructor for `cudf::bool8` to cast argument to `bool`
- PR #1938 Add default constructor for `column_wrapper`
- PR #1930 Specialize constructor for `cudf::bool8` to cast argument to `bool`
- PR #1952 consolidate libcudf public API headers in include/cudf
- PR #1949 Improved selection with boolmask using libcudf `apply_boolean_mask`
- PR #1956 Add support for nulls in `query()`
- PR #1973 Update `std::tuple` to `std::pair` in top-most libcudf APIs and C++ transition guide
- PR #1981 Convert read_csv into a C++ API
- PR #1868 ORC Reader: Support row index for speed up on small/medium datasets
- PR #1964 Added support for list-like types in Series.str.cat
- PR #2005 Use HTML5 details tag in bug report issue template
- PR #2003 Removed few redundant unit-tests from test_string.py::test_string_cat
- PR #1944 Groupby design improvements
- PR #2017 Convert `read_orc()` into a C++ API
- PR #2011 Convert `read_parquet()` into a C++ API
- PR #1756 Add documentation "10 Minutes to cuDF and dask_cuDF"
- PR #2034 Adding support for string columns concatenation using "add" binary operator
- PR #2042 Replace old "10 Minutes" guide with new guide for docs build process
- PR #2036 Make library of common test utils to speed up tests compilation
- PR #2022 Facilitating get_dummies to be a high level api too
- PR #2050 Namespace IO readers and add back free-form `read_xxx` functions
- PR #2104 Add a functional ``sort=`` keyword argument to groupby
- PR #2108 Add `find_and_replace` for StringColumn for replacing single values

## Bug Fixes

- PR #1465 Fix for test_orc.py and test_sparse_df.py test failures
- PR #1583 Fix underlying issue in `as_index()` that was causing `Series.quantile()` to fail
- PR #1680 Add errors= keyword to drop() to fix cudf-dask bug
- PR #1651 Fix `query` function on empty dataframe
- PR #1616 Fix CategoricalColumn to access categories by index instead of iteration
- PR #1660 Fix bug in `loc` when indexing with a column name (a string)
- PR #1683 ORC reader: fix timestamp conversion to UTC
- PR #1613 Improve CategoricalColumn.fillna(-1) performance
- PR #1642 Fix failure of CSV_TEST gdf_csv_test.SkiprowsNrows on multiuser systems
- PR #1709 Fix handling of `datetime64[ms]` in `dataframe.select_dtypes`
- PR #1704 CSV Reader: Add support for the plus sign in number fields
- PR #1687 CSV reader: return an empty dataframe for zero size input
- PR #1757 Concatenating columns with null columns
- PR #1755 Add col_level keyword argument to melt
- PR #1758 Fix df.set_index() when setting index from an empty column
- PR #1749 ORC reader: fix long strings of NULL values resulting in incorrect data
- PR #1742 Parquet Reader: Fix index column name to match PANDAS compat
- PR #1782 Update libcudf doc version
- PR #1783 Update conda dependencies
- PR #1786 Maintain the original series name in series.unique output
- PR #1760 CSV Reader: fix segfault when dtype list only includes columns from usecols list
- PR #1831 build.sh: Assuming python is in PATH instead of using PYTHON env var
- PR #1839 Raise an error instead of segfaulting when transposing a DataFrame with StringColumns
- PR #1840 Retain index correctly during merge left_on right_on
- PR #1825 cuDF: Multiaggregation Groupby Failures
- PR #1789 CSV Reader: Fix missing support for specifying `int8` and `int16` dtypes
- PR #1857 Cython Bindings: Handle `bool` columns while calling `column_view_from_NDArrays`
- PR #1849 Allow DataFrame support methods to pass arguments to the methods
- PR #1847 Fixed #1375 by moving the nvstring check into the wrapper function
- PR #1864 Fixing cudf reduction for POWER platform
- PR #1869 Parquet reader: fix Dask timestamps not matching with Pandas (convert to milliseconds)
- PR #1876 add dtype=bool for `any`, `all` to treat integer column correctly
- PR #1875 CSV reader: take NaN values into account in dtype detection
- PR #1873 Add column dtype checking for the all/any methods
- PR #1902 Bug with string iteration in _apply_basic_agg
- PR #1887 Fix for initialization issue in pq_read_arg,orc_read_arg
- PR #1867 JSON reader: add support for null/empty fields, including the 'null' literal
- PR #1891 Fix bug #1750 in string column comparison
- PR #1909 Support of `to_pandas()` of boolean series with null values
- PR #1923 Use prefix removal when two aggs are called on a SeriesGroupBy
- PR #1914 Zero initialize gdf_column local variables
- PR #1959 Add support for comparing boolean Series to scalar
- PR #1966 Ignore index fix in series append
- PR #1967 Compute index __sizeof__ only once for DataFrame __sizeof__
- PR #1977 Support CUDA installation in default system directories
- PR #1982 Fixes incorrect index name after join operation
- PR #1985 Implement `GDF_PYMOD`, a special modulo that follows python's sign rules
- PR #1991 Parquet reader: fix decoding of NULLs
- PR #1990 Fixes a rendering bug in the `apply_grouped` documentation
- PR #1978 Fix for values being filled in an empty dataframe
- PR #2001 Correctly create MultiColumn from Pandas MultiColumn
- PR #2006 Handle empty dataframe groupby construction for dask
- PR #1965 Parquet Reader: Fix duplicate index column when it's already in `use_cols`
- PR #2033 Add pip to conda environment files to fix warning
- PR #2028 CSV Reader: Fix reading of uncompressed files without a recognized file extension
- PR #2073 Fix an issue when gathering columns with NVCategory and nulls
- PR #2053 cudf::apply_boolean_mask return empty column for empty boolean mask
- PR #2066 exclude `IteratorTest.mean_var_output` test from debug build
- PR #2069 Fix JNI code to use read_csv and read_parquet APIs
- PR #2071 Fix bug with unfound transitive dependencies for GTests in Ubuntu 18.04
- PR #2089 Configure Sphinx to render params correctly
- PR #2091 Fix another bug with unfound transitive dependencies for `cudftestutils` in Ubuntu 18.04
- PR #2115 Just apply `--disable-new-dtags` instead of trying to define all the transitive dependencies
- PR #2106 Fix errors in JitCache tests caused by sharing of device memory between processes
- PR #2120 Fix errors in JitCache tests caused by running multiple threads on the same data
- PR #2102 Fix memory leak in groupby
- PR #2113 fixed typo in to_csv code example


# cudf 0.7.2 (16 May 2019)

## New Features

- PR #1735 Added overload for atomicAdd on int64. Streamlined implementation of custom atomic overloads.
- PR #1741 Add MultiIndex concatenation

## Bug Fixes

- PR #1718 Fix issue with SeriesGroupBy MultiIndex in dask-cudf
- PR #1734 Python: fix performance regression for groupby count() aggregations
- PR #1768 Cython: fix handling read only schema buffers in gpuarrow reader


# cudf 0.7.1 (11 May 2019)

## New Features

- PR #1702 Lazy load MultiIndex to return groupby performance to near optimal.

## Bug Fixes

- PR #1708 Fix handling of `datetime64[ms]` in `dataframe.select_dtypes`


# cuDF 0.7.0 (10 May 2019)

## New Features

- PR #982 Implement gdf_group_by_without_aggregations and gdf_unique_indices functions
- PR #1142 Add `GDF_BOOL` column type
- PR #1194 Implement overloads for CUDA atomic operations
- PR #1292 Implemented Bitwise binary ops AND, OR, XOR (&, |, ^)
- PR #1235 Add GPU-accelerated Parquet Reader
- PR #1335 Added local_dict arg in `DataFrame.query()`.
- PR #1282 Add Series and DataFrame.describe()
- PR #1356 Rolling windows
- PR #1381 Add DataFrame._get_numeric_data
- PR #1388 Add CODEOWNERS file to auto-request reviews based on where changes are made
- PR #1396 Add DataFrame.drop method
- PR #1413 Add DataFrame.melt method
- PR #1412 Add DataFrame.pop()
- PR #1419 Initial CSV writer function
- PR #1441 Add Series level cumulative ops (cumsum, cummin, cummax, cumprod)
- PR #1420 Add script to build and test on a local gpuCI image
- PR #1440 Add DatetimeColumn.min(), DatetimeColumn.max()
- PR #1455 Add Series.Shift via Numba kernel
- PR #1441 Add Series level cumulative ops (cumsum, cummin, cummax, cumprod)
- PR #1461 Add Python coverage test to gpu build
- PR #1445 Parquet Reader: Add selective reading of rows and row group
- PR #1532 Parquet Reader: Add support for INT96 timestamps
- PR #1516 Add Series and DataFrame.ndim
- PR #1556 Add libcudf C++ transition guide
- PR #1466 Add GPU-accelerated ORC Reader
- PR #1565 Add build script for nightly doc builds
- PR #1508 Add Series isna, isnull, and notna
- PR #1456 Add Series.diff() via Numba kernel
- PR #1588 Add Index `astype` typecasting
- PR #1301 MultiIndex support
- PR #1599 Level keyword supported in groupby
- PR #929 Add support operations to dataframe
- PR #1609 Groupby accept list of Series
- PR #1658 Support `group_keys=True` keyword in groupby method

## Improvements

- PR #1531 Refactor closures as private functions in gpuarrow
- PR #1404 Parquet reader page data decoding speedup
- PR #1076 Use `type_dispatcher` in join, quantiles, filter, segmented sort, radix sort and hash_groupby
- PR #1202 Simplify README.md
- PR #1149 CSV Reader: Change convertStrToValue() functions to `__device__` only
- PR #1238 Improve performance of the CUDA trie used in the CSV reader
- PR #1245 Use file cache for JIT kernels
- PR #1278 Update CONTRIBUTING for new conda environment yml naming conventions
- PR #1163 Refactored UnaryOps. Reduced API to two functions: `gdf_unary_math` and `gdf_cast`. Added `abs`, `-`, and `~` ops. Changed bindings to Cython
- PR #1284 Update docs version
- PR #1287 add exclude argument to cudf.select_dtype function
- PR #1286 Refactor some of the CSV Reader kernels into generic utility functions
- PR #1291 fillna in `Series.to_gpu_array()` and `Series.to_array()` can accept the scalar too now.
- PR #1005 generic `reduction` and `scan` support
- PR #1349 Replace modernGPU sort join with thrust.
- PR #1363 Add a dataframe.mean(...) that raises NotImplementedError to satisfy `dask.dataframe.utils.is_dataframe_like`
- PR #1319 CSV Reader: Use column wrapper for gdf_column output alloc/dealloc
- PR #1376 Change series quantile default to linear
- PR #1399 Replace CFFI bindings for NVTX functions with Cython bindings
- PR #1389 Refactored `set_null_count()`
- PR #1386 Added macros `GDF_TRY()`, `CUDF_TRY()` and `ASSERT_CUDF_SUCCEEDED()`
- PR #1435 Rework CMake and conda recipes to depend on installed libraries
- PR #1391 Tidy up bit-resolution-operation and bitmask class code
- PR #1439 Add cmake variable to enable compiling CUDA code with -lineinfo
- PR #1462 Add ability to read parquet files from arrow::io::RandomAccessFile
- PR #1453 Convert CSV Reader CFFI to Cython
- PR #1479 Convert Parquet Reader CFFI to Cython
- PR #1397 Add a utility function for producing an overflow-safe kernel launch grid configuration
- PR #1382 Add GPU parsing of nested brackets to cuIO parsing utilities
- PR #1481 Add cudf::table constructor to allocate a set of `gdf_column`s
- PR #1484 Convert GroupBy CFFI to Cython
- PR #1463 Allow and default melt keyword argument var_name to be None
- PR #1486 Parquet Reader: Use device_buffer rather than device_ptr
- PR #1525 Add cudatoolkit conda dependency
- PR #1520 Renamed `src/dataframe` to `src/table` and moved `table.hpp`. Made `types.hpp` to be type declarations only.
- PR #1492 Convert transpose CFFI to Cython
- PR #1495 Convert binary and unary ops CFFI to Cython
- PR #1503 Convert sorting and hashing ops CFFI to Cython
- PR #1522 Use latest release version in update-version CI script
- PR #1533 Remove stale join CFFI, fix memory leaks in join Cython
- PR #1521 Added `row_bitmask` to compute bitmask for rows of a table. Merged `valids_ops.cu` and `bitmask_ops.cu`
- PR #1553 Overload `hash_row` to avoid using intial hash values. Updated `gdf_hash` to select between overloads
- PR #1585 Updated `cudf::table` to maintain own copy of wrapped `gdf_column*`s
- PR #1559 Add `except +` to all Cython function definitions to catch C++ exceptions properly
- PR #1617 `has_nulls` and `column_dtypes` for `cudf::table`
- PR #1590 Remove CFFI from the build / install process entirely
- PR #1536 Convert gpuarrow CFFI to Cython
- PR #1655 Add `Column._pointer` as a way to access underlying `gdf_column*` of a `Column`
- PR #1655 Update readme conda install instructions for cudf version 0.6 and 0.7


## Bug Fixes

- PR #1233 Fix dtypes issue while adding the column to `str` dataframe.
- PR #1254 CSV Reader: fix data type detection for floating-point numbers in scientific notation
- PR #1289 Fix looping over each value instead of each category in concatenation
- PR #1293 Fix Inaccurate error message in join.pyx
- PR #1308 Add atomicCAS overload for `int8_t`, `int16_t`
- PR #1317 Fix catch polymorphic exception by reference in ipc.cu
- PR #1325 Fix dtype of null bitmasks to int8
- PR #1326 Update build documentation to use -DCMAKE_CXX11_ABI=ON
- PR #1334 Add "na_position" argument to CategoricalColumn sort_by_values
- PR #1321 Fix out of bounds warning when checking Bzip2 header
- PR #1359 Add atomicAnd/Or/Xor for integers
- PR #1354 Fix `fillna()` behaviour when replacing values with different dtypes
- PR #1347 Fixed core dump issue while passing dict_dtypes without column names in `cudf.read_csv()`
- PR #1379 Fixed build failure caused due to error: 'col_dtype' may be used uninitialized
- PR #1392 Update cudf Dockerfile and package_versions.sh
- PR #1385 Added INT8 type to `_schema_to_dtype` for use in GpuArrowReader
- PR #1393 Fixed a bug in `gdf_count_nonzero_mask()` for the case of 0 bits to count
- PR #1395 Update CONTRIBUTING to use the environment variable CUDF_HOME
- PR #1416 Fix bug at gdf_quantile_exact and gdf_quantile_appox
- PR #1421 Fix remove creation of series multiple times during `add_column()`
- PR #1405 CSV Reader: Fix memory leaks on read_csv() failure
- PR #1328 Fix CategoricalColumn to_arrow() null mask
- PR #1433 Fix NVStrings/categories includes
- PR #1432 Update NVStrings to 0.7.* to coincide with 0.7 development
- PR #1483 Modify CSV reader to avoid cropping blank quoted characters in non-string fields
- PR #1446 Merge 1275 hotfix from master into branch-0.7
- PR #1447 Fix legacy groupby apply docstring
- PR #1451 Fix hash join estimated result size is not correct
- PR #1454 Fix local build script improperly change directory permissions
- PR #1490 Require Dask 1.1.0+ for `is_dataframe_like` test or skip otherwise.
- PR #1491 Use more specific directories & groups in CODEOWNERS
- PR #1497 Fix Thrust issue on CentOS caused by missing default constructor of host_vector elements
- PR #1498 Add missing include guard to device_atomics.cuh and separated DEVICE_ATOMICS_TEST
- PR #1506 Fix csv-write call to updated NVStrings method
- PR #1510 Added nvstrings `fillna()` function
- PR #1507 Parquet Reader: Default string data to GDF_STRING
- PR #1535 Fix doc issue to ensure correct labelling of cudf.series
- PR #1537 Fix `undefined reference` link error in HashPartitionTest
- PR #1548 Fix ci/local/build.sh README from using an incorrect image example
- PR #1551 CSV Reader: Fix integer column name indexing
- PR #1586 Fix broken `scalar_wrapper::operator==`
- PR #1591 ORC/Parquet Reader: Fix missing import for FileNotFoundError exception
- PR #1573 Parquet Reader: Fix crash due to clash with ORC reader datasource
- PR #1607 Revert change of `column.to_dense_buffer` always return by copy for performance concerns
- PR #1618 ORC reader: fix assert & data output when nrows/skiprows isn't aligned to stripe boundaries
- PR #1631 Fix failure of TYPES_TEST on some gcc-7 based systems.
- PR #1641 CSV Reader: Fix skip_blank_lines behavior with Windows line terminators (\r\n)
- PR #1648 ORC reader: fix non-deterministic output when skiprows is non-zero
- PR #1676 Fix groupby `as_index` behaviour with `MultiIndex`
- PR #1659 Fix bug caused by empty groupbys and multiindex slicing throwing exceptions
- PR #1656 Correct Groupby failure in dask when un-aggregable columns are left in dataframe.
- PR #1689 Fix groupby performance regression
- PR #1694 Add Cython as a runtime dependency since it's required in `setup.py`


# cuDF 0.6.1 (25 Mar 2019)

## Bug Fixes

- PR #1275 Fix CentOS exception in DataFrame.hash_partition from using value "returned" by a void function


# cuDF 0.6.0 (22 Mar 2019)

## New Features

- PR #760 Raise `FileNotFoundError` instead of `GDF_FILE_ERROR` in `read_csv` if the file does not exist
- PR #539 Add Python bindings for replace function
- PR #823 Add Doxygen configuration to enable building HTML documentation for libcudf C/C++ API
- PR #807 CSV Reader: Add byte_range parameter to specify the range in the input file to be read
- PR #857 Add Tail method for Series/DataFrame and update Head method to use iloc
- PR #858 Add series feature hashing support
- PR #871 CSV Reader: Add support for NA values, including user specified strings
- PR #893 Adds PyArrow based parquet readers / writers to Python, fix category dtype handling, fix arrow ingest buffer size issues
- PR #867 CSV Reader: Add support for ignoring blank lines and comment lines
- PR #887 Add Series digitize method
- PR #895 Add Series groupby
- PR #898 Add DataFrame.groupby(level=0) support
- PR #920 Add feather, JSON, HDF5 readers / writers from PyArrow / Pandas
- PR #888 CSV Reader: Add prefix parameter for column names, used when parsing without a header
- PR #913 Add DLPack support: convert between cuDF DataFrame and DLTensor
- PR #939 Add ORC reader from PyArrow
- PR #918 Add Series.groupby(level=0) support
- PR #906 Add binary and comparison ops to DataFrame
- PR #958 Support unary and binary ops on indexes
- PR #964 Add `rename` method to `DataFrame`, `Series`, and `Index`
- PR #985 Add `Series.to_frame` method
- PR #985 Add `drop=` keyword to reset_index method
- PR #994 Remove references to pygdf
- PR #990 Add external series groupby support
- PR #988 Add top-level merge function to cuDF
- PR #992 Add comparison binaryops to DateTime columns
- PR #996 Replace relative path imports with absolute paths in tests
- PR #995 CSV Reader: Add index_col parameter to specify the column name or index to be used as row labels
- PR #1004 Add `from_gpu_matrix` method to DataFrame
- PR #997 Add property index setter
- PR #1007 Replace relative path imports with absolute paths in cudf
- PR #1013 select columns with df.columns
- PR #1016 Rename Series.unique_count() to nunique() to match pandas API
- PR #947 Prefixsum to handle nulls and float types
- PR #1029 Remove rest of relative path imports
- PR #1021 Add filtered selection with assignment for Dataframes
- PR #872 Adding NVCategory support to cudf apis
- PR #1052 Add left/right_index and left/right_on keywords to merge
- PR #1091 Add `indicator=` and `suffixes=` keywords to merge
- PR #1107 Add unsupported keywords to Series.fillna
- PR #1032 Add string support to cuDF python
- PR #1136 Removed `gdf_concat`
- PR #1153 Added function for getting the padded allocation size for valid bitmask
- PR #1148 Add cudf.sqrt for dataframes and Series
- PR #1159 Add Python bindings for libcudf dlpack functions
- PR #1155 Add __array_ufunc__ for DataFrame and Series for sqrt
- PR #1168 to_frame for series accepts a name argument


## Improvements

- PR #1218 Add dask-cudf page to API docs
- PR #892 Add support for heterogeneous types in binary ops with JIT
- PR #730 Improve performance of `gdf_table` constructor
- PR #561 Add Doxygen style comments to Join CUDA functions
- PR #813 unified libcudf API functions by replacing gpu_ with gdf_
- PR #822 Add support for `__cuda_array_interface__` for ingest
- PR #756 Consolidate common helper functions from unordered map and multimap
- PR #753 Improve performance of groupby sum and average, especially for cases with few groups.
- PR #836 Add ingest support for arrow chunked arrays in Column, Series, DataFrame creation
- PR #763 Format doxygen comments for csv_read_arg struct
- PR #532 CSV Reader: Use type dispatcher instead of switch block
- PR #694 Unit test utilities improvements
- PR #878 Add better indexing to Groupby
- PR #554 Add `empty` method and `is_monotonic` attribute to `Index`
- PR #1040 Fixed up Doxygen comment tags
- PR #909 CSV Reader: Avoid host->device->host copy for header row data
- PR #916 Improved unit testing and error checking for `gdf_column_concat`
- PR #941 Replace `numpy` call in `Series.hash_encode` with `numba`
- PR #942 Added increment/decrement operators for wrapper types
- PR #943 Updated `count_nonzero_mask` to return `num_rows` when the mask is null
- PR #952 Added trait to map C++ type to `gdf_dtype`
- PR #966 Updated RMM submodule.
- PR #998 Add IO reader/writer modules to API docs, fix for missing cudf.Series docs
- PR #1017 concatenate along columns for Series and DataFrames
- PR #1002 Support indexing a dataframe with another boolean dataframe
- PR #1018 Better concatenation for Series and Dataframes
- PR #1036 Use Numpydoc style docstrings
- PR #1047 Adding gdf_dtype_extra_info to gdf_column_view_augmented
- PR #1054 Added default ctor to SerialTrieNode to overcome Thrust issue in CentOS7 + CUDA10
- PR #1024 CSV Reader: Add support for hexadecimal integers in integral-type columns
- PR #1033 Update `fillna()` to use libcudf function `gdf_replace_nulls`
- PR #1066 Added inplace assignment for columns and select_dtypes for dataframes
- PR #1026 CSV Reader: Change the meaning and type of the quoting parameter to match Pandas
- PR #1100 Adds `CUDF_EXPECTS` error-checking macro
- PR #1092 Fix select_dtype docstring
- PR #1111 Added cudf::table
- PR #1108 Sorting for datetime columns
- PR #1120 Return a `Series` (not a `Column`) from `Series.cat.set_categories()`
- PR #1128 CSV Reader: The last data row does not need to be line terminated
- PR #1183 Bump Arrow version to 0.12.1
- PR #1208 Default to CXX11_ABI=ON
- PR #1252 Fix NVStrings dependencies for cuda 9.2 and 10.0
- PR #2037 Optimize the existing `gather` and `scatter` routines in `libcudf`

## Bug Fixes

- PR #821 Fix flake8 issues revealed by flake8 update
- PR #808 Resolved renamed `d_columns_valids` variable name
- PR #820 CSV Reader: fix the issue where reader adds additional rows when file uses \r\n as a line terminator
- PR #780 CSV Reader: Fix scientific notation parsing and null values for empty quotes
- PR #815 CSV Reader: Fix data parsing when tabs are present in the input CSV file
- PR #850 Fix bug where left joins where the left df has 0 rows causes a crash
- PR #861 Fix memory leak by preserving the boolean mask index
- PR #875 Handle unnamed indexes in to/from arrow functions
- PR #877 Fix ingest of 1 row arrow tables in from arrow function
- PR #876 Added missing `<type_traits>` include
- PR #889 Deleted test_rmm.py which has now moved to RMM repo
- PR #866 Merge v0.5.1 numpy ABI hotfix into 0.6
- PR #917 value_counts return int type on empty columns
- PR #611 Renamed `gdf_reduce_optimal_output_size()` -> `gdf_reduction_get_intermediate_output_size()`
- PR #923 fix index for negative slicing for cudf dataframe and series
- PR #927 CSV Reader: Fix category GDF_CATEGORY hashes not being computed properly
- PR #921 CSV Reader: Fix parsing errors with delim_whitespace, quotations in the header row, unnamed columns
- PR #933 Fix handling objects of all nulls in series creation
- PR #940 CSV Reader: Fix an issue where the last data row is missing when using byte_range
- PR #945 CSV Reader: Fix incorrect datetime64 when milliseconds or space separator are used
- PR #959 Groupby: Problem with column name lookup
- PR #950 Converting dataframe/recarry with non-contiguous arrays
- PR #963 CSV Reader: Fix another issue with missing data rows when using byte_range
- PR #999 Fix 0 sized kernel launches and empty sort_index exception
- PR #993 Fix dtype in selecting 0 rows from objects
- PR #1009 Fix performance regression in `to_pandas` method on DataFrame
- PR #1008 Remove custom dask communication approach
- PR #1001 CSV Reader: Fix a memory access error when reading a large (>2GB) file with date columns
- PR #1019 Binary Ops: Fix error when one input column has null mask but other doesn't
- PR #1014 CSV Reader: Fix false positives in bool value detection
- PR #1034 CSV Reader: Fix parsing floating point precision and leading zero exponents
- PR #1044 CSV Reader: Fix a segfault when byte range aligns with a page
- PR #1058 Added support for `DataFrame.loc[scalar]`
- PR #1060 Fix column creation with all valid nan values
- PR #1073 CSV Reader: Fix an issue where a column name includes the return character
- PR #1090 Updating Doxygen Comments
- PR #1080 Fix dtypes returned from loc / iloc because of lists
- PR #1102 CSV Reader: Minor fixes and memory usage improvements
- PR #1174: Fix release script typo
- PR #1137 Add prebuild script for CI
- PR #1118 Enhanced the `DataFrame.from_records()` feature
- PR #1129 Fix join performance with index parameter from using numpy array
- PR #1145 Issue with .agg call on multi-column dataframes
- PR #908 Some testing code cleanup
- PR #1167 Fix issue with null_count not being set after inplace fillna()
- PR #1184 Fix iloc performance regression
- PR #1185 Support left_on/right_on and also on=str in merge
- PR #1200 Fix allocating bitmasks with numba instead of rmm in allocate_mask function
- PR #1213 Fix bug with csv reader requesting subset of columns using wrong datatype
- PR #1223 gpuCI: Fix label on rapidsai channel on gpu build scripts
- PR #1242 Add explicit Thrust exec policy to fix NVCATEGORY_TEST segfault on some platforms
- PR #1246 Fix categorical tests that failed due to bad implicit type conversion
- PR #1255 Fix overwriting conda package main label uploads
- PR #1259 Add dlpack includes to pip build


# cuDF 0.5.1 (05 Feb 2019)

## Bug Fixes

- PR #842 Avoid using numpy via cimport to prevent ABI issues in Cython compilation


# cuDF 0.5.0 (28 Jan 2019)

## New Features

- PR #722 Add bzip2 decompression support to `read_csv()`
- PR #693 add ZLIB-based GZIP/ZIP support to `read_csv_strings()`
- PR #411 added null support to gdf_order_by (new API) and cudf_table::sort
- PR #525 Added GitHub Issue templates for bugs, documentation, new features, and questions
- PR #501 CSV Reader: Add support for user-specified decimal point and thousands separator to read_csv_strings()
- PR #455 CSV Reader: Add support for user-specified decimal point and thousands separator to read_csv()
- PR #439 add `DataFrame.drop` method similar to pandas
- PR #356 add `DataFrame.transpose` method and `DataFrame.T` property similar to pandas
- PR #505 CSV Reader: Add support for user-specified boolean values
- PR #350 Implemented Series replace function
- PR #490 Added print_env.sh script to gather relevant environment details when reporting cuDF issues
- PR #474 add ZLIB-based GZIP/ZIP support to `read_csv()`
- PR #547 Added melt similar to `pandas.melt()`
- PR #491 Add CI test script to check for updates to CHANGELOG.md in PRs
- PR #550 Add CI test script to check for style issues in PRs
- PR #558 Add CI scripts for cpu-based conda and gpu-based test builds
- PR #524 Add Boolean Indexing
- PR #564 Update python `sort_values` method to use updated libcudf `gdf_order_by` API
- PR #509 CSV Reader: Input CSV file can now be passed in as a text or a binary buffer
- PR #607 Add `__iter__` and iteritems to DataFrame class
- PR #643 added a new api gdf_replace_nulls that allows a user to replace nulls in a column

## Improvements

- PR #426 Removed sort-based groupby and refactored existing groupby APIs. Also improves C++/CUDA compile time.
- PR #461 Add `CUDF_HOME` variable in README.md to replace relative pathing.
- PR #472 RMM: Created centralized rmm::device_vector alias and rmm::exec_policy
- PR #500 Improved the concurrent hash map class to support partitioned (multi-pass) hash table building.
- PR #454 Improve CSV reader docs and examples
- PR #465 Added templated C++ API for RMM to avoid explicit cast to `void**`
- PR #513 `.gitignore` tweaks
- PR #521 Add `assert_eq` function for testing
- PR #502 Simplify Dockerfile for local dev, eliminate old conda/pip envs
- PR #549 Adds `-rdynamic` compiler flag to nvcc for Debug builds
- PR #472 RMM: Created centralized rmm::device_vector alias and rmm::exec_policy
- PR #577 Added external C++ API for scatter/gather functions
- PR #500 Improved the concurrent hash map class to support partitioned (multi-pass) hash table building
- PR #583 Updated `gdf_size_type` to `int`
- PR #500 Improved the concurrent hash map class to support partitioned (multi-pass) hash table building
- PR #617 Added .dockerignore file. Prevents adding stale cmake cache files to the docker container
- PR #658 Reduced `JOIN_TEST` time by isolating overflow test of hash table size computation
- PR #664 Added Debuging instructions to README
- PR #651 Remove noqa marks in `__init__.py` files
- PR #671 CSV Reader: uncompressed buffer input can be parsed without explicitly specifying compression as None
- PR #684 Make RMM a submodule
- PR #718 Ensure sum, product, min, max methods pandas compatibility on empty datasets
- PR #720 Refactored Index classes to make them more Pandas-like, added CategoricalIndex
- PR #749 Improve to_arrow and from_arrow Pandas compatibility
- PR #766 Remove TravisCI references, remove unused variables from CMake, fix ARROW_VERSION in Cmake
- PR #773 Add build-args back to Dockerfile and handle dependencies based on environment yml file
- PR #781 Move thirdparty submodules to root and symlink in /cpp
- PR #843 Fix broken cudf/python API examples, add new methods to the API index

## Bug Fixes

- PR #569 CSV Reader: Fix days being off-by-one when parsing some dates
- PR #531 CSV Reader: Fix incorrect parsing of quoted numbers
- PR #465 Added templated C++ API for RMM to avoid explicit cast to `void**`
- PR #473 Added missing <random> include
- PR #478 CSV Reader: Add api support for auto column detection, header, mangle_dupe_cols, usecols
- PR #495 Updated README to correct where cffi pytest should be executed
- PR #501 Fix the intermittent segfault caused by the `thousands` and `compression` parameters in the csv reader
- PR #502 Simplify Dockerfile for local dev, eliminate old conda/pip envs
- PR #512 fix bug for `on` parameter in `DataFrame.merge` to allow for None or single column name
- PR #511 Updated python/cudf/bindings/join.pyx to fix cudf merge printing out dtypes
- PR #513 `.gitignore` tweaks
- PR #521 Add `assert_eq` function for testing
- PR #537 Fix CMAKE_CUDA_STANDARD_REQURIED typo in CMakeLists.txt
- PR #447 Fix silent failure in initializing DataFrame from generator
- PR #545 Temporarily disable csv reader thousands test to prevent segfault (test re-enabled in PR #501)
- PR #559 Fix Assertion error while using `applymap` to change the output dtype
- PR #575 Update `print_env.sh` script to better handle missing commands
- PR #612 Prevent an exception from occuring with true division on integer series.
- PR #630 Fix deprecation warning for `pd.core.common.is_categorical_dtype`
- PR #622 Fix Series.append() behaviour when appending values with different numeric dtype
- PR #603 Fix error while creating an empty column using None.
- PR #673 Fix array of strings not being caught in from_pandas
- PR #644 Fix return type and column support of dataframe.quantile()
- PR #634 Fix create `DataFrame.from_pandas()` with numeric column names
- PR #654 Add resolution check for GDF_TIMESTAMP in Join
- PR #648 Enforce one-to-one copy required when using `numba>=0.42.0`
- PR #645 Fix cmake build type handling not setting debug options when CMAKE_BUILD_TYPE=="Debug"
- PR #669 Fix GIL deadlock when launching multiple python threads that make Cython calls
- PR #665 Reworked the hash map to add a way to report the destination partition for a key
- PR #670 CMAKE: Fix env include path taking precedence over libcudf source headers
- PR #674 Check for gdf supported column types
- PR #677 Fix 'gdf_csv_test_Dates' gtest failure due to missing nrows parameter
- PR #604 Fix the parsing errors while reading a csv file using `sep` instead of `delimiter`.
- PR #686 Fix converting nulls to NaT values when converting Series to Pandas/Numpy
- PR #689 CSV Reader: Fix behavior with skiprows+header to match pandas implementation
- PR #691 Fixes Join on empty input DFs
- PR #706 CSV Reader: Fix broken dtype inference when whitespace is in data
- PR #717 CSV reader: fix behavior when parsing a csv file with no data rows
- PR #724 CSV Reader: fix build issue due to parameter type mismatch in a std::max call
- PR #734 Prevents reading undefined memory in gpu_expand_mask_bits numba kernel
- PR #747 CSV Reader: fix an issue where CUDA allocations fail with some large input files
- PR #750 Fix race condition for handling NVStrings in CMake
- PR #719 Fix merge column ordering
- PR #770 Fix issue where RMM submodule pointed to wrong branch and pin other to correct branches
- PR #778 Fix hard coded ABI off setting
- PR #784 Update RMM submodule commit-ish and pip paths
- PR #794 Update `rmm::exec_policy` usage to fix segmentation faults when used as temprory allocator.
- PR #800 Point git submodules to branches of forks instead of exact commits


# cuDF 0.4.0 (05 Dec 2018)

## New Features

- PR #398 add pandas-compatible `DataFrame.shape()` and `Series.shape()`
- PR #394 New documentation feature "10 Minutes to cuDF"
- PR #361 CSV Reader: Add support for strings with delimiters

## Improvements

 - PR #436 Improvements for type_dispatcher and wrapper structs
 - PR #429 Add CHANGELOG.md (this file)
 - PR #266 use faster CUDA-accelerated DataFrame column/Series concatenation.
 - PR #379 new C++ `type_dispatcher` reduces code complexity in supporting many data types.
 - PR #349 Improve performance for creating columns from memoryview objects
 - PR #445 Update reductions to use type_dispatcher. Adds integer types support to sum_of_squares.
 - PR #448 Improve installation instructions in README.md
 - PR #456 Change default CMake build to Release, and added option for disabling compilation of tests

## Bug Fixes

 - PR #444 Fix csv_test CUDA too many resources requested fail.
 - PR #396 added missing output buffer in validity tests for groupbys.
 - PR #408 Dockerfile updates for source reorganization
 - PR #437 Add cffi to Dockerfile conda env, fixes "cannot import name 'librmm'"
 - PR #417 Fix `map_test` failure with CUDA 10
 - PR #414 Fix CMake installation include file paths
 - PR #418 Properly cast string dtypes to programmatic dtypes when instantiating columns
 - PR #427 Fix and tests for Concatenation illegal memory access with nulls


# cuDF 0.3.0 (23 Nov 2018)

## New Features

 - PR #336 CSV Reader string support

## Improvements

 - PR #354 source code refactored for better organization. CMake build system overhaul. Beginning of transition to Cython bindings.
 - PR #290 Add support for typecasting to/from datetime dtype
 - PR #323 Add handling pyarrow boolean arrays in input/out, add tests
 - PR #325 GDF_VALIDITY_UNSUPPORTED now returned for algorithms that don't support non-empty valid bitmasks
 - PR #381 Faster InputTooLarge Join test completes in ms rather than minutes.
 - PR #373 .gitignore improvements
 - PR #367 Doc cleanup & examples for DataFrame methods
 - PR #333 Add Rapids Memory Manager documentation
 - PR #321 Rapids Memory Manager adds file/line location logging and convenience macros
 - PR #334 Implement DataFrame `__copy__` and `__deepcopy__`
 - PR #271 Add NVTX ranges to pygdf
 - PR #311 Document system requirements for conda install

## Bug Fixes

 - PR #337 Retain index on `scale()` function
 - PR #344 Fix test failure due to PyArrow 0.11 Boolean handling
 - PR #364 Remove noexcept from managed_allocator;  CMakeLists fix for NVstrings
 - PR #357 Fix bug that made all series be considered booleans for indexing
 - PR #351 replace conda env configuration for developers
 - PRs #346 #360 Fix CSV reading of negative numbers
 - PR #342 Fix CMake to use conda-installed nvstrings
 - PR #341 Preserve categorical dtype after groupby aggregations
 - PR #315 ReadTheDocs build update to fix missing libcuda.so
 - PR #320 FIX out-of-bounds access error in reductions.cu
 - PR #319 Fix out-of-bounds memory access in libcudf count_valid_bits
 - PR #303 Fix printing empty dataframe


# cuDF 0.2.0 and cuDF 0.1.0

These were initial releases of cuDF based on previously separate pyGDF and libGDF libraries.<|MERGE_RESOLUTION|>--- conflicted
+++ resolved
@@ -66,9 +66,6 @@
 - PR #2368 Full cudf+dask Parquet Support
 - PR #2380 New cudf::is_sorted checks whether cudf::table is sorted
 - PR #2356 Java column vector standard deviation support
-<<<<<<< HEAD
-- PR #2394 Move `rapidsai/custrings` into `cudf`
-=======
 - PR #2221 MultiIndex full indexing - Support iloc and wildcards for loc
 - PR #2429 Java support for getting length of strings in a ColumnVector
 - PR #2415 Add `value_counts` for series of any type
@@ -85,7 +82,7 @@
 - PR #2491 Add Java bindings for ORC reader 'use_np_dtypes' option
 - PR #2213 Support s/ms/us/ns DatetimeColumn time unit resolutions
 - PR #2536 Add _constructor properties to Series and DataFrame
->>>>>>> 87a356be
+- PR #2394 Move `rapidsai/custrings` into `cudf`
 
 ## Improvements
 
