# cuDF 0.12.0 (Date TBD)

## New Features

- PR #3224 Define and implement new join APIs.
- PR #3284 Add gpu-accelerated parquet writer
- PR #3254 Python redesign for libcudf++
- PR #3336 Add `from_dlpack` and `to_dlpack`
- PR #3555 Add column names support to libcudf++ io readers and writers
- PR #3619 Support CuPy 7
- PR #3604 Add nvtext ngrams-tokenize function
- PR #3610 Add memory_usage to DataFrame and Series APIs
- PR #3627 Adding cudf::sort and cudf::sort_by_key
- PR #3690 Add bools_to_mask
- PR #3683 Added support for multiple delimiters in `nvtext.token_count()`

## Improvements

- PR #3351 Add warning when filepath resolves to multiple files in cudf readers
- PR #3370 Port NVStrings strip functions
- PR #3453 Port NVStrings IPv4 convert functions to cudf strings column
- PR #3441 Port NVStrings url encode/decode to cudf strings column
- PR #3364 Port NVStrings split functions
- PR #3463 Port NVStrings partition/rpartition to cudf strings column
- PR #3502 ORC reader: add option to read DECIMALs as INT64
- PR #3461 Add a new overload to allocate_like() that takes explicit type and size params.
- PR #3590 Specialize hash functions for floating point
- PR #3569 Use `np.asarray` in `StringColumn.deserialize`
- PR #3553 Support Python NoneType in numeric binops
- PR #3511 Support DataFrame / Series mixed arithmetic
- PR #3567 Include `strides` in `__cuda_array_interface__`
- PR #3608 Update OPS codeowner group name
- PR #3431 Port NVStrings translate to cudf strings column
- PR #3620 Add stream parameter to unary ops detail API
- PR #3593 Adding begin/end for mutable_column_device_view
- PR #3587 Merge CHECK_STREAM & CUDA_CHECK_LAST to CHECK_CUDA
- PR #3655 Use move with make_pair to avoid copy construction
- PR #3402 Define and implement new quantiles APIs
- PR #3612 Add ability to customize the JIT kernel cache path
- PR #3647 Remove PatchedNumbaDeviceArray with CuPy 6.6.0
- PR #3641 Remove duplicate definitions of CUDA_DEVICE_CALLABLE
- PR #3640 Enable memory_usage in dask_cudf (also adds pd.Index from_pandas)
- PR #3654 Update Jitify submodule ref to include gcc-8 fix
- PR #3639 Define and implement `nans_to_nulls`
<<<<<<< HEAD
- PR #3616 Add aggregation infrastructure for argmax/argmin.
=======
- PR #3699 Stringify libcudacxx headers for binary op JIT
- PR #3697 Improve column insert performance for wide frames
- PR #3710 Remove multiple CMake configuration steps from root build script
- PR #3657 Define and implement compiled binops for string column comparisons
- PR #3520 Change read_parquet defaults and add warnings
>>>>>>> 815c75c6

## Bug Fixes

- PR #3550 Update Java package to 0.12
- PR #3549 Fix index name issue with iloc with RangeIndex
- PR #3562 Fix 4GB limit for gzipped-compressed csv files
- PR #2981 enable build.sh to build all targets without installation
- PR #3563 Use `__cuda_array_interface__` for serialization
- PR #3564 Fix cuda memory access error in gather_bitmask_kernel
- PR #3548 Replaced CUDA_RT_CALL with CUDA_TRY
- PR #3622 Fix new warnings and errors when building with gcc-8
- PR #3588 Remove avro reader column order reversal
- PR #3629 Fix hash map test failure
- PR #3637 Fix sorted set_index operations in dask_cudf
- PR #3663 Fix libcudf++ ORC reader microseconds and milliseconds conversion
- PR #3668 Fixing CHECK_CUDA debug build issue
- PR #3684 Fix ends_with logic for matching string case
- PR #3687 Fixed bug while passing input GPU memory pointer in `nvtext.scatter_count()`
- PR #3701 Fix hash_partition hashing all columns instead of columns_to_hash
- PR #3694 Allow for null columns parameter in csv_writer`
- PR #3706 Removed extra type-dispatcher call from merge
- PR #3704 Changed the default delimiter to `whitespace` for nvtext methods.
- PR #3724 Update rmm version to match release
- PR #3743 Fix for `None` data in `__array_interface__`
- PR #3731 Fix performance of zero sized dataframe slice
- PR #3709 Fix inner_join incorrect result issue
- PR #3734 Update numba to 0.46 in conda files
- PR #3738 Update libxx cython types.hpp path
- PR #3672 Fix to_host issue with column_view having offset
- PR #3730 CSV reader: Set invalid float values to NaN/null
- PR #3670 Floor when casting between timestamps of different precisions
- PR #3728 Fix apply_boolean_mask issue with non-null string column


# cuDF 0.11.0 (11 Dec 2019)

## New Features

- PR #2905 Added `Series.median()` and null support for `Series.quantile()`
- PR #2930 JSON Reader: Support ARROW_RANDOM_FILE input
- PR #2956 Add `cudf::stack` and `cudf::tile`
- PR #2980 Added nvtext is_vowel/is_consonant functions
- PR #2987 Add `inplace` arg to `DataFrame.reset_index` and `Series`
- PR #3011 Added libcudf++ transition guide
- PR #3129 Add strings column factory from `std::vector`s
- PR #3054 Add parquet reader support for decimal data types
- PR #3022 adds DataFrame.astype for cuDF dataframes
- PR #2962 Add isnull(), notnull() and related functions
- PR #3025 Move search files to legacy
- PR #3068 Add `scalar` class
- PR #3094 Adding `any` and `all` support from libcudf
- PR #3130 Define and implement new `column_wrapper`
- PR #3143 Define and implement new copying APIs `slice` and `split`
- PR #3161 Move merge files to legacy
- PR #3079 Added support to write ORC files given a local path
- PR #3192 Add dtype param to cast `DataFrame` on init
- PR #3213 Port cuIO to libcudf++
- PR #3222 Add nvtext character tokenizer
- PR #3223 Java expose underlying buffers
- PR #3300 Add `DataFrame.insert`
- PR #3263 Define and implement new `valid_if`
- PR #3278 Add `to_host` utility to copy `column_view` to host
- PR #3087 Add new cudf::experimental bool8 wrapper
- PR #3219 Construct column from column_view
- PR #3250 Define and implement new merge APIs
- PR #3144 Define and implement new hashing APIs `hash` and `hash_partition`
- PR #3229 Define and implement new search APIs
- PR #3308 java add API for memory usage callbacks
- PR #2691 Row-wise reduction and scan operations via CuPy
- PR #3291 Add normalize_nans_and_zeros
- PR #3187 Define and implement new replace APIs
- PR #3356 Add vertical concatenation for table/columns
- PR #3344 java split API
- PR #2791 Add `groupby.std()`
- PR #3368 Enable dropna argument in dask_cudf groupby
- PR #3298 add null replacement iterator for column_device_view
- PR #3297 Define and implement new groupby API.
- PR #3396 Update device_atomics with new bool8 and timestamp specializations
- PR #3411 Java host memory management API
- PR #3393 Implement df.cov and enable covariance/correlation in dask_cudf
- PR #3401 Add dask_cudf ORC writer (to_orc)
- PR #3331 Add copy_if_else
- PR #3427 Define and Implement new multi-search API
- PR #3442 Add Bool-index + Multi column + DataFrame support for set-item
- PR #3172 Define and implement new fill/repeat/copy_range APIs
- PR #3490 Add pair iterators for columns
- PR #3497 Add DataFrame.drop(..., inplace=False) argument
- PR #3469 Add string functionality for replace API
- PR #3527 Add string functionality for merge API
- PR #3557 Add contiguous_split() function.
- PR #3507 Define and implement new binary operation APIs
- PR #3273 Define and implement new reduction APIs

## Improvements

- PR #2904 Move gpu decompressors to cudf::io namespace
- PR #2977 Moved old C++ test utilities to legacy directory.
- PR #2965 Fix slow orc reader perf with large uncompressed blocks
- PR #2995 Move JIT type utilities to legacy directory
- PR #2927 Add ``Table`` and ``TableView`` extension classes that wrap legacy cudf::table
- PR #3005 Renames `cudf::exp` namespace to `cudf::experimental`
- PR #3008 Make safe versions of `is_null` and `is_valid` in `column_device_view`
- PR #3026 Move fill and repeat files to legacy
- PR #3027 Move copying.hpp and related source to legacy folder
- PR #3014 Snappy decompression optimizations
- PR #3032 Use `asarray` to coerce indices to a NumPy array
- PR #2996 IO Readers: Replace `cuio::device_buffer` with `rmm::device_buffer`
- PR #3051 Specialized hash function for strings column
- PR #3065 Select and Concat for cudf::experimental::table
- PR #3080 Move `valid_if.cuh` to `legacy/`
- PR #3052 Moved replace.hpp functionality to legacy
- PR #3091 Move join files to legacy
- PR #3092 Implicitly init RMM if Java allocates before init
- PR #3029 Update gdf_ numeric types with stdint and move to cudf namespace
- PR #3052 Moved replace.hpp functionality to legacy
- PR #2955 Add cmake option to only build for present GPU architecture
- PR #3070 Move functions.h and related source to legacy
- PR #2951 Allow set_index to handle a list of column names
- PR #3093 Move groupby files to legacy
- PR #2988 Removing GIS functionality (now part of cuSpatial library)
- PR #3067 Java method to return size of device memory buffer
- PR #3083 Improved some binary operation tests to include null testing.
- PR #3084 Update to arrow-cpp and pyarrow 0.15.0
- PR #3071 Move cuIO to legacy
- PR #3126 Round 2 of snappy decompression optimizations
- PR #3046 Define and implement new copying APIs `empty_like` and `allocate_like`
- PR #3128 Support MultiIndex in DataFrame.join
- PR #2971 Added initial gather and scatter methods for strings_column_view
- PR #3133 Port NVStrings to cudf column: count_characters and count_bytes
- PR #2991 Added strings column functions concatenate and join_strings
- PR #3028 Define and implement new `gather` APIs.
- PR #3135 Add nvtx utilities to cudf::nvtx namespace
- PR #3021 Java host side concat of serialized buffers
- PR #3138 Move unary files to legacy
- PR #3170 Port NVStrings substring functions to cudf strings column
- PR #3159 Port NVStrings is-chars-types function to cudf strings column
- PR #3154 Make `table_view_base.column()` const and add `mutable_table_view.column()`
- PR #3175 Set cmake cuda version variables
- PR #3171 Move deprecated error macros to legacy
- PR #3191 Port NVStrings integer convert ops to cudf column
- PR #3189 Port NVStrings find ops to cudf column
- PR #3352 Port NVStrings convert float functions to cudf strings column
- PR #3193 Add cuPy as a formal dependency
- PR #3195 Support for zero columned `table_view`
- PR #3165 Java device memory size for string category
- PR #3205 Move transform files to legacy
- PR #3202 Rename and move error.hpp to public headers
- PR #2878 Use upstream merge code in dask_cudf
- PR #3217 Port NVStrings upper and lower case conversion functions
- PR #3350 Port NVStrings booleans convert functions
- PR #3231 Add `column::release()` to give up ownership of contents.
- PR #3157 Use enum class rather than enum for mask_allocation_policy
- PR #3232 Port NVStrings datetime conversion to cudf strings column
- PR #3136 Define and implement new transpose API
- PR #3237 Define and implement new transform APIs
- PR #3245 Move binaryop files to legacy
- PR #3241 Move stream_compaction files to legacy
- PR #3166 Move reductions to legacy
- PR #3261 Small cleanup: remove `== true`
- PR #3271 Update rmm API based on `rmm.reinitialize(...)` change
- PR #3266 Remove optional checks for CuPy
- PR #3268 Adding null ordering per column feature when sorting
- PR #3239 Adding floating point specialization to comparators for NaNs
- PR #3270 Move predicates files to legacy
- PR #3281 Add to_host specialization for strings in column test utilities
- PR #3282 Add `num_bitmask_words`
- PR #3252 Add new factory methods to include passing an existing null mask
- PR #3288 Make `bit.cuh` utilities usable from host code.
- PR #3287 Move rolling windows files to legacy
- PR #3182 Define and implement new unary APIs `is_null` and `is_not_null`
- PR #3314 Drop `cython` from run requirements
- PR #3301 Add tests for empty column wrapper.
- PR #3294 Update to arrow-cpp and pyarrow 0.15.1
- PR #3292 Port NVStrings regex contains function
- PR #3310 Add `row_hasher` and `element_hasher` utilities
- PR #3272 Support non-default streams when creating/destroying hash maps
- PR #3286 Clean up the starter code on README
- PR #3332 Port NVStrings replace to cudf strings column
- PR #3354 Define and implement new `scatter` APIs
- PR #3322 Port NVStrings pad operations to cudf strings column
- PR #3345 Add cache member for number of characters in string_view class
- PR #3299 Define and implement new `is_sorted` APIs
- PR #3328 Partition by stripes in dask_cudf ORC reader
- PR #3243 Use upstream join code in dask_cudf
- PR #3371 Add `select` method to `table_view`
- PR #3309 Add java and JNI bindings for search bounds
- PR #3305 Define and implement new rolling window APIs
- PR #3380 Concatenate columns of strings
- PR #3382 Add fill function for strings column
- PR #3391 Move device_atomics_tests.cu files to legacy
- PR #3303 Define and implement new stream compaction APIs `copy_if`, `drop_nulls`,
           `apply_boolean_mask`, `drop_duplicate` and `unique_count`.
- PR #3387 Strings column gather function
- PR #3440 Strings column scatter function
- PR #3389 Move quantiles.hpp + group_quantiles.hpp files to legacy
- PR #3397 Port unary cast to libcudf++
- PR #3398 Move reshape.hpp files to legacy
- PR #3395 Port NVStrings regex extract to cudf strings column
- PR #3423 Port NVStrings htoi to cudf strings column
- PR #3425 Strings column copy_if_else implementation
- PR #3422 Move utilities to legacy
- PR #3201 Define and implement new datetime_ops APIs
- PR #3421 Port NVStrings find_multiple to cudf strings column
- PR #3448 Port scatter_to_tables to libcudf++
- PR #3458 Update strings sections in the transition guide
- PR #3462 Add `make_empty_column` and update `empty_like`.
- PR #3465 Port `aggregation` traits and utilities.
- PR #3214 Define and implement new unary operations APIs
- PR #3475 Add `bitmask_to_host` column utility
- PR #3487 Add is_boolean trait and random timestamp generator for testing
- PR #3492 Small cleanup (remove std::abs) and comment
- PR #3407 Allow multiple row-groups per task in dask_cudf read_parquet
- PR #3512 Remove unused CUDA conda labels
- PR #3500 cudf::fill()/cudf::repeat() support for strings columns.
- PR #3438 Update scalar and scalar_device_view to better support strings
- PR #3414 Add copy_range function for strings column
- PR #3451 Add support for implicit typecasting of join columns

## Bug Fixes

- PR #2895 Fixed dask_cudf group_split behavior to handle upstream rearrange_by_divisions
- PR #3048 Support for zero columned tables
- PR #3030 Fix snappy decoding regression in PR #3014
- PR #3041 Fixed exp to experimental namespace name change issue
- PR #3056 Add additional cmake hint for finding local build of RMM files
- PR #3060 Move copying.hpp includes to legacy
- PR #3139 Fixed java RMM auto initalization
- PR #3141 Java fix for relocated IO headers
- PR #3149 Rename column_wrapper.cuh to column_wrapper.hpp
- PR #3168 Fix mutable_column_device_view head const_cast
- PR #3199 Update JNI includes for legacy moves
- PR #3204 ORC writer: Fix ByteRLE encoding of NULLs
- PR #2994 Fix split_out-support but with hash_object_dispatch
- PR #3212 Fix string to date casting when format is not specified
- PR #3218 Fixes `row_lexicographic_comparator` issue with handling two tables
- PR #3228 Default initialize RMM when Java native dependencies are loaded
- PR #3012 replacing instances of `to_gpu_array` with `mem`
- PR #3236 Fix Numba 0.46+/CuPy 6.3 interface compatibility
- PR #3276 Update JNI includes for legacy moves
- PR #3256 Fix orc writer crash with multiple string columns
- PR #3211 Fix breaking change caused by rapidsai/rmm#167
- PR #3265 Fix dangling pointer in `is_sorted`
- PR #3267 ORC writer: fix incorrect ByteRLE encoding of long literal runs
- PR #3277 Fix invalid reference to deleted temporary in `is_sorted`.
- PR #3274 ORC writer: fix integer RLEv2 mode2 unsigned base value encoding
- PR #3279 Fix shutdown hang issues with pinned memory pool init executor
- PR #3280 Invalid children check in mutable_column_device_view
- PR #3289 fix java memory usage API for empty columns
- PR #3293 Fix loading of csv files zipped on MacOS (disabled zip min version check)
- PR #3295 Fix storing storing invalid RMM exec policies.
- PR #3307 Add pd.RangeIndex to from_pandas to fix dask_cudf meta_nonempty bug
- PR #3313 Fix public headers including non-public headers
- PR #3318 Revert arrow to 0.15.0 temporarily to unblock downstream projects CI
- PR #3317 Fix index-argument bug in dask_cudf parquet reader
- PR #3323 Fix `insert` non-assert test case
- PR #3341 Fix `Series` constructor converting NoneType to "None"
- PR #3326 Fix and test for detail::gather map iterator type inference
- PR #3334 Remove zero-size exception check from make_strings_column factories
- PR #3333 Fix compilation issues with `constexpr` functions not marked `__device__`
- PR #3340 Make all benchmarks use cudf base fixture to initialize RMM pool
- PR #3337 Fix Java to pad validity buffers to 64-byte boundary
- PR #3362 Fix `find_and_replace` upcasting series for python scalars and lists
- PR #3357 Disabling `column_view` iterators for non fixed-width types
- PR #3383 Fix : properly compute null counts for rolling_window.
- PR #3386 Removing external includes from `column_view.hpp`
- PR #3369 Add write_partition to dask_cudf to fix to_parquet bug
- PR #3388 Support getitem with bools when DataFrame has a MultiIndex
- PR #3408 Fix String and Column (De-)Serialization
- PR #3372 Fix dask-distributed scatter_by_map bug
- PR #3419 Fix a bug in parse_into_parts (incomplete input causing walking past the end of string).
- PR #3413 Fix dask_cudf read_csv file-list bug
- PR #3416 Fix memory leak in ColumnVector when pulling strings off the GPU
- PR #3424 Fix benchmark build by adding libcudacxx to benchmark's CMakeLists.txt
- PR #3435 Fix diff and shift for empty series
- PR #3439 Fix index-name bug in StringColumn concat
- PR #3445 Fix ORC Writer default stripe size
- PR #3459 Fix printing of invalid entries
- PR #3466 Fix gather null mask allocation for invalid index
- PR #3468 Fix memory leak issue in `drop_duplicates`
- PR #3474 Fix small doc error in capitalize Docs
- PR #3491 Fix more doc errors in NVStrings
- PR #3478 Fix as_index deep copy via Index.rename inplace arg
- PR #3476 Fix ORC reader timezone conversion
- PR #3188 Repr slices up large DataFrames
- PR #3519 Fix strings column concatenate handling zero-sized columns
- PR #3530 Fix copy_if_else test case fail issue
- PR #3523 Fix lgenfe issue with debug build
- PR #3532 Fix potential use-after-free in cudf parquet reader
- PR #3540 Fix unary_op null_mask bug and add missing test cases
- PR #3559 Use HighLevelGraph api in DataFrame constructor (Fix upstream compatibility)
- PR #3572 Fix CI Issue with hypothesis tests that are flaky


# cuDF 0.10.0 (16 Oct 2019)

## New Features

- PR #2423 Added `groupby.quantile()`
- PR #2522 Add Java bindings for NVStrings backed upper and lower case mutators
- PR #2605 Added Sort based groupby in libcudf
- PR #2607 Add Java bindings for parsing JSON
- PR #2629 Add dropna= parameter to groupby
- PR #2585 ORC & Parquet Readers: Remove millisecond timestamp restriction
- PR #2507 Add GPU-accelerated ORC Writer
- PR #2559 Add Series.tolist()
- PR #2653 Add Java bindings for rolling window operations
- PR #2480 Merge `custreamz` codebase into `cudf` repo
- PR #2674 Add __contains__ for Index/Series/Column
- PR #2635 Add support to read from remote and cloud sources like s3, gcs, hdfs
- PR #2722 Add Java bindings for NVTX ranges
- PR #2702 Add make_bool to dataset generation functions
- PR #2394 Move `rapidsai/custrings` into `cudf`
- PR #2734 Final sync of custrings source into cudf
- PR #2724 Add libcudf support for __contains__
- PR #2777 Add python bindings for porter stemmer measure functionality
- PR #2781 Add issorted to is_monotonic
- PR #2685 Add cudf::scatter_to_tables and cython binding
- PR #2743 Add Java bindings for NVStrings timestamp2long as part of String ColumnVector casting
- PR #2785 Add nvstrings Python docs
- PR #2786 Add benchmarks option to root build.sh
- PR #2802 Add `cudf::repeat()` and `cudf.Series.repeat()`
- PR #2773 Add Fisher's unbiased kurtosis and skew for Series/DataFrame
- PR #2748 Parquet Reader: Add option to specify loading of PANDAS index
- PR #2807 Add scatter_by_map to DataFrame python API
- PR #2836 Add nvstrings.code_points method
- PR #2844 Add Series/DataFrame notnull
- PR #2858 Add GTest type list utilities
- PR #2870 Add support for grouping by Series of arbitrary length
- PR #2719 Series covariance and Pearson correlation
- PR #2207 Beginning of libcudf overhaul: introduce new column and table types
- PR #2869 Add `cudf.CategoricalDtype`
- PR #2838 CSV Reader: Support ARROW_RANDOM_FILE input
- PR #2655 CuPy-based Series and Dataframe .values property
- PR #2803 Added `edit_distance_matrix()` function to calculate pairwise edit distance for each string on a given nvstrings object.
- PR #2811 Start of cudf strings column work based on 2207
- PR #2872 Add Java pinned memory pool allocator
- PR #2969 Add findAndReplaceAll to ColumnVector
- PR #2814 Add Datetimeindex.weekday
- PR #2999 Add timestamp conversion support for string categories
- PR #2918 Add cudf::column timestamp wrapper types

## Improvements

- PR #2578 Update legacy_groupby to use libcudf group_by_without_aggregation
- PR #2581 Removed `managed` allocator from hash map classes.
- PR #2571 Remove unnecessary managed memory from gdf_column_concat
- PR #2648 Cython/Python reorg
- PR #2588 Update Series.append documentation
- PR #2632 Replace dask-cudf set_index code with upstream
- PR #2682 Add cudf.set_allocator() function for easier allocator init
- PR #2642 Improve null printing and testing
- PR #2747 Add missing Cython headers / cudftestutil lib to conda package for cuspatial build
- PR #2706 Compute CSV format in device code to speedup performance
- PR #2673 Add support for np.longlong type
- PR #2703 move dask serialization dispatch into cudf
- PR #2728 Add YYMMDD to version tag for nightly conda packages
- PR #2729 Handle file-handle input in to_csv
- PR #2741 CSV Reader: Move kernel functions into its own file
- PR #2766 Improve nvstrings python cmake flexibility
- PR #2756 Add out_time_unit option to csv reader, support timestamp resolutions
- PR #2771 Stopgap alias for to_gpu_matrix()
- PR #2783 Support mapping input columns to function arguments in apply kernels
- PR #2645 libcudf unique_count for Series.nunique
- PR #2817 Dask-cudf: `read_parquet` support for remote filesystems
- PR #2823 improve java data movement debugging
- PR #2806 CSV Reader: Clean-up row offset operations
- PR #2640 Add dask wait/persist exmaple to 10 minute guide
- PR #2828 Optimizations of kernel launch configuration for `DataFrame.apply_rows` and `DataFrame.apply_chunks`
- PR #2831 Add `column` argument to `DataFrame.drop`
- PR #2775 Various optimizations to improve __getitem__ and __setitem__ performance
- PR #2810 cudf::allocate_like can optionally always allocate a mask.
- PR #2833 Parquet reader: align page data allocation sizes to 4-bytes to satisfy cuda-memcheck
- PR #2832 Using the new Python bindings for UCX
- PR #2856 Update group_split_cudf to use scatter_by_map
- PR #2890 Optionally keep serialized table data on the host.
- PR #2778 Doc: Updated and fixed some docstrings that were formatted incorrectly.
- PR #2830 Use YYMMDD tag in custreamz nightly build
- PR #2875 Java: Remove synchronized from register methods in MemoryCleaner
- PR #2887 Minor snappy decompression optimization
- PR #2899 Use new RMM API based on Cython
- PR #2788 Guide to Python UDFs
- PR #2919 Change java API to use operators in groupby namespace
- PR #2909 CSV Reader: Avoid row offsets host vector default init
- PR #2834 DataFrame supports setting columns via attribute syntax `df.x = col`
- PR #3147 DataFrame can be initialized from rows via list of tuples
- PR #3539 Restrict CuPy to 6

## Bug Fixes

- PR #2584 ORC Reader: fix parsing of `DECIMAL` index positions
- PR #2619 Fix groupby serialization/deserialization
- PR #2614 Update Java version to match
- PR #2601 Fixes nlargest(1) issue in Series and Dataframe
- PR #2610 Fix a bug in index serialization (properly pass DeviceNDArray)
- PR #2621 Fixes the floordiv issue of not promoting float type when rhs is 0
- PR #2611 Types Test: fix static casting from negative int to string
- PR #2618 IO Readers: Fix datasource memory map failure for multiple reads
- PR #2628 groupby_without_aggregation non-nullable input table produces non-nullable output
- PR #2615 fix string category partitioning in java API
- PR #2641 fix string category and timeunit concat in the java API
- PR #2649 Fix groupby issue resulting from column_empty bug
- PR #2658 Fix astype() for null categorical columns
- PR #2660 fix column string category and timeunit concat in the java API
- PR #2664 ORC reader: fix `skip_rows` larger than first stripe
- PR #2654 Allow Java gdfOrderBy to work with string categories
- PR #2669 AVRO reader: fix non-deterministic output
- PR #2668 Update Java bindings to specify timestamp units for ORC and Parquet readers
- PR #2679 AVRO reader: fix cuda errors when decoding compressed streams
- PR #2692 Add concatenation for data-frame with different headers (empty and non-empty)
- PR #2651 Remove nvidia driver installation from ci/cpu/build.sh
- PR #2697 Ensure csv reader sets datetime column time units
- PR #2698 Return RangeIndex from contiguous slice of RangeIndex
- PR #2672 Fix null and integer handling in round
- PR #2704 Parquet Reader: Fix crash when loading string column with nulls
- PR #2725 Fix Jitify issue with running on Turing using CUDA version < 10
- PR #2731 Fix building of benchmarks
- PR #2738 Fix java to find new NVStrings locations
- PR #2736 Pin Jitify branch to v0.10 version
- PR #2742 IO Readers: Fix possible silent failures when creating `NvStrings` instance
- PR #2753 Fix java quantile API calls
- PR #2762 Fix validity processing for time in java
- PR #2796 Fix handling string slicing and other nvstrings delegated methods with dask
- PR #2769 Fix link to API docs in README.md
- PR #2772 Handle multiindex pandas Series #2772
- PR #2749 Fix apply_rows/apply_chunks pessimistic null mask to use in_cols null masks only
- PR #2752 CSV Reader: Fix exception when there's no rows to process
- PR #2716 Added Exception for `StringMethods` in string methods
- PR #2787 Fix Broadcasting `None` to `cudf-series`
- PR #2794 Fix async race in NVCategory::get_value and get_value_bounds
- PR #2795 Fix java build/cast error
- PR #2496 Fix improper merge of two dataframes when names differ
- PR #2824 Fix issue with incorrect result when Numeric Series replace is called several times
- PR #2751 Replace value with null
- PR #2765 Fix Java inequality comparisons for string category
- PR #2818 Fix java join API to use new C++ join API
- PR #2841 Fix nvstrings.slice and slice_from for range (0,0)
- PR #2837 Fix join benchmark
- PR #2809 Add hash_df and group_split dispatch functions for dask
- PR #2843 Parquet reader: fix skip_rows when not aligned with page or row_group boundaries
- PR #2851 Deleted existing dask-cudf/record.txt
- PR #2854 Fix column creation from ephemeral objects exposing __cuda_array_interface__
- PR #2860 Fix boolean indexing when the result is a single row
- PR #2859 Fix tail method issue for string columns
- PR #2852 Fixed `cumsum()` and `cumprod()` on boolean series.
- PR #2865 DaskIO: Fix `read_csv` and `read_orc` when input is list of files
- PR #2750 Fixed casting values to cudf::bool8 so non-zero values always cast to true
- PR #2873 Fixed dask_cudf read_partition bug by generating ParquetDatasetPiece
- PR #2850 Fixes dask_cudf.read_parquet on partitioned datasets
- PR #2896 Properly handle `axis` string keywords in `concat`
- PR #2926 Update rounding algorithm to avoid using fmod
- PR #2968 Fix Java dependency loading when using NVTX
- PR #2963 Fix ORC writer uncompressed block indexing
- PR #2928 CSV Reader: Fix using `byte_range` for large datasets
- PR #2983 Fix sm_70+ race condition in gpu_unsnap
- PR #2964 ORC Writer: Segfault when writing mixed numeric and string columns
- PR #3007 Java: Remove unit test that frees RMM invalid pointer
- PR #3009 Fix orc reader RLEv2 patch position regression from PR #2507
- PR #3002 Fix CUDA invalid configuration errors reported after loading an ORC file without data
- PR #3035 Update update-version.sh for new docs locations
- PR #3038 Fix uninitialized stream parameter in device_table deleter
- PR #3064 Fixes groupby performance issue
- PR #3061 Add rmmInitialize to nvstrings gtests
- PR #3058 Fix UDF doc markdown formatting
- PR #3059 Add nvstrings python build instructions to contributing.md


# cuDF 0.9.0 (21 Aug 2019)

## New Features

- PR #1993 Add CUDA-accelerated series aggregations: mean, var, std
- PR #2111 IO Readers: Support memory buffer, file-like object, and URL inputs
- PR #2012 Add `reindex()` to DataFrame and Series
- PR #2097 Add GPU-accelerated AVRO reader
- PR #2098 Support binary ops on DFs and Series with mismatched indices
- PR #2160 Merge `dask-cudf` codebase into `cudf` repo
- PR #2149 CSV Reader: Add `hex` dtype for explicit hexadecimal parsing
- PR #2156 Add `upper_bound()` and `lower_bound()` for libcudf tables and `searchsorted()` for cuDF Series
- PR #2158 CSV Reader: Support single, non-list/dict argument for `dtype`
- PR #2177 CSV Reader: Add `parse_dates` parameter for explicit date inference
- PR #1744 cudf::apply_boolean_mask and cudf::drop_nulls support for cudf::table inputs (multi-column)
- PR #2196 Add `DataFrame.dropna()`
- PR #2197 CSV Writer: add `chunksize` parameter for `to_csv`
- PR #2215 `type_dispatcher` benchmark
- PR #2179 Add Java quantiles
- PR #2157 Add __array_function__ to DataFrame and Series
- PR #2212 Java support for ORC reader
- PR #2224 Add DataFrame isna, isnull, notna functions
- PR #2236 Add Series.drop_duplicates
- PR #2105 Add hash-based join benchmark
- PR #2316 Add unique, nunique, and value_counts for datetime columns
- PR #2337 Add Java support for slicing a ColumnVector
- PR #2049 Add cudf::merge (sorted merge)
- PR #2368 Full cudf+dask Parquet Support
- PR #2380 New cudf::is_sorted checks whether cudf::table is sorted
- PR #2356 Java column vector standard deviation support
- PR #2221 MultiIndex full indexing - Support iloc and wildcards for loc
- PR #2429 Java support for getting length of strings in a ColumnVector
- PR #2415 Add `value_counts` for series of any type
- PR #2446 Add __array_function__ for index
- PR #2437 ORC reader: Add 'use_np_dtypes' option
- PR #2382 Add CategoricalAccessor add, remove, rename, and ordering methods
- PR #2464 Native implement `__cuda_array_interface__` for Series/Index/Column objects
- PR #2425 Rolling window now accepts array-based user-defined functions
- PR #2442 Add __setitem__
- PR #2449 Java support for getting byte count of strings in a ColumnVector
- PR #2492 Add groupby.size() method
- PR #2358 Add cudf::nans_to_nulls: convert floating point column into bitmask
- PR #2489 Add drop argument to set_index
- PR #2491 Add Java bindings for ORC reader 'use_np_dtypes' option
- PR #2213 Support s/ms/us/ns DatetimeColumn time unit resolutions
- PR #2536 Add _constructor properties to Series and DataFrame

## Improvements

- PR #2103 Move old `column` and `bitmask` files into `legacy/` directory
- PR #2109 added name to Python column classes
- PR #1947 Cleanup serialization code
- PR #2125 More aggregate in java API
- PR #2127 Add in java Scalar tests
- PR #2088 Refactor of Python groupby code
- PR #2130 Java serialization and deserialization of tables.
- PR #2131 Chunk rows logic added to csv_writer
- PR #2129 Add functions in the Java API to support nullable column filtering
- PR #2165 made changes to get_dummies api for it to be available in MethodCache
- PR #2171 Add CodeCov integration, fix doc version, make --skip-tests work when invoking with source
- PR #2184 handle remote orc files for dask-cudf
- PR #2186 Add `getitem` and `getattr` style access to Rolling objects
- PR #2168 Use cudf.Column for CategoricalColumn's categories instead of a tuple
- PR #2193 DOC: cudf::type_dispatcher documentation for specializing dispatched functors
- PR #2199 Better java support for appending strings
- PR #2176 Added column dtype support for datetime, int8, int16 to csv_writer
- PR #2209 Matching `get_dummies` & `select_dtypes` behavior to pandas
- PR #2217 Updated Java bindings to use the new groupby API
- PR #2214 DOC: Update doc instructions to build/install `cudf` and `dask-cudf`
- PR #2220 Update Java bindings for reduction rename
- PR #2232 Move CodeCov upload from build script to Jenkins
- PR #2225 refactor to use libcudf for gathering columns in dataframes
- PR #2293 Improve join performance (faster compute_join_output_size)
- PR #2300 Create separate dask codeowners for dask-cudf codebase
- PR #2304 gdf_group_by_without_aggregations returns gdf_column
- PR #2309 Java readers: remove redundant copy of result pointers
- PR #2307 Add `black` and `isort` to style checker script
- PR #2345 Restore removal of old groupby implementation
- PR #2342 Improve `astype()` to operate all ways
- PR #2329 using libcudf cudf::copy for column deep copy
- PR #2344 DOC: docs on code formatting for contributors
- PR #2376 Add inoperative axis= and win_type= arguments to Rolling()
- PR #2378 remove dask for (de-)serialization of cudf objects
- PR #2353 Bump Arrow and Dask versions
- PR #2377 Replace `standard_python_slice` with just `slice.indices()`
- PR #2373 cudf.DataFrame enchancements & Series.values support
- PR #2392 Remove dlpack submodule; make cuDF's Cython API externally accessible
- PR #2430 Updated Java bindings to use the new unary API
- PR #2406 Moved all existing `table` related files to a `legacy/` directory
- PR #2350 Performance related changes to get_dummies
- PR #2420 Remove `cudautils.astype` and replace with `typecast.apply_cast`
- PR #2456 Small improvement to typecast utility
- PR #2458 Fix handling of thirdparty packages in `isort` config
- PR #2459 IO Readers: Consolidate all readers to use `datasource` class
- PR #2475 Exposed type_dispatcher.hpp, nvcategory_util.hpp and wrapper_types.hpp in the include folder
- PR #2484 Enabled building libcudf as a static library
- PR #2453 Streamline CUDA_REL environment variable
- PR #2483 Bundle Boost filesystem dependency in the Java jar
- PR #2486 Java API hash functions
- PR #2481 Adds the ignore_null_keys option to the java api
- PR #2490 Java api: support multiple aggregates for the same column
- PR #2510 Java api: uses table based apply_boolean_mask
- PR #2432 Use pandas formatting for console, html, and latex output
- PR #2573 Bump numba version to 0.45.1
- PR #2606 Fix references to notebooks-contrib

## Bug Fixes

- PR #2086 Fixed quantile api behavior mismatch in series & dataframe
- PR #2128 Add offset param to host buffer readers in java API.
- PR #2145 Work around binops validity checks for java
- PR #2146 Work around unary_math validity checks for java
- PR #2151 Fixes bug in cudf::copy_range where null_count was invalid
- PR #2139 matching to pandas describe behavior & fixing nan values issue
- PR #2161 Implicitly convert unsigned to signed integer types in binops
- PR #2154 CSV Reader: Fix bools misdetected as strings dtype
- PR #2178 Fix bug in rolling bindings where a view of an ephemeral column was being taken
- PR #2180 Fix issue with isort reordering `importorskip` below imports depending on them
- PR #2187 fix to honor dtype when numpy arrays are passed to columnops.as_column
- PR #2190 Fix issue in astype conversion of string column to 'str'
- PR #2208 Fix issue with calling `head()` on one row dataframe
- PR #2229 Propagate exceptions from Cython cdef functions
- PR #2234 Fix issue with local build script not properly building
- PR #2223 Fix CUDA invalid configuration errors reported after loading small compressed ORC files
- PR #2162 Setting is_unique and is_monotonic-related attributes
- PR #2244 Fix ORC RLEv2 delta mode decoding with nonzero residual delta width
- PR #2297 Work around `var/std` unsupported only at debug build
- PR #2302 Fixed java serialization corner case
- PR #2355 Handle float16 in binary operations
- PR #2311 Fix copy behaviour for GenericIndex
- PR #2349 Fix issues with String filter in java API
- PR #2323 Fix groupby on categoricals
- PR #2328 Ensure order is preserved in CategoricalAccessor._set_categories
- PR #2202 Fix issue with unary ops mishandling empty input
- PR #2326 Fix for bug in DLPack when reading multiple columns
- PR #2324 Fix cudf Docker build
- PR #2325 Fix ORC RLEv2 patched base mode decoding with nonzero patch width
- PR #2235 Fix get_dummies to be compatible with dask
- PR #2332 Zero initialize gdf_dtype_extra_info
- PR #2355 Handle float16 in binary operations
- PR #2360 Fix missing dtype handling in cudf.Series & columnops.as_column
- PR #2364 Fix quantile api and other trivial issues around it
- PR #2361 Fixed issue with `codes` of CategoricalIndex
- PR #2357 Fixed inconsistent type of index created with from_pandas vs direct construction
- PR #2389 Fixed Rolling __getattr__ and __getitem__ for offset based windows
- PR #2402 Fixed bug in valid mask computation in cudf::copy_if (apply_boolean_mask)
- PR #2401 Fix to a scalar datetime(of type Days) issue
- PR #2386 Correctly allocate output valids in groupby
- PR #2411 Fixed failures on binary op on single element string column
- PR #2422 Fix Pandas logical binary operation incompatibilites
- PR #2447 Fix CodeCov posting build statuses temporarily
- PR #2450 Fix erroneous null handling in `cudf.DataFrame`'s `apply_rows`
- PR #2470 Fix issues with empty strings and string categories (Java)
- PR #2471 Fix String Column Validity.
- PR #2481 Fix java validity buffer serialization
- PR #2485 Updated bytes calculation to use size_t to avoid overflow in column concat
- PR #2461 Fix groupby multiple aggregations same column
- PR #2514 Fix cudf::drop_nulls threshold handling in Cython
- PR #2516 Fix utilities include paths and meta.yaml header paths
- PR #2517 Fix device memory leak in to_dlpack tensor deleter
- PR #2431 Fix local build generated file ownerships
- PR #2511 Added import of orc, refactored exception handlers to not squash fatal exceptions
- PR #2527 Fix index and column input handling in dask_cudf read_parquet
- PR #2466 Fix `dataframe.query` returning null rows erroneously
- PR #2548 Orc reader: fix non-deterministic data decoding at chunk boundaries
- PR #2557 fix cudautils import in string.py
- PR #2521 Fix casting datetimes from/to the same resolution
- PR #2545 Fix MultiIndexes with datetime levels
- PR #2560 Remove duplicate `dlpack` definition in conda recipe
- PR #2567 Fix ColumnVector.fromScalar issues while dealing with null scalars
- PR #2565 Orc reader: fix incorrect data decoding of int64 data types
- PR #2577 Fix search benchmark compilation error by adding necessary header
- PR #2604 Fix a bug in copying.pyx:_normalize_types that upcasted int32 to int64


# cuDF 0.8.0 (27 June 2019)

## New Features

- PR #1524 Add GPU-accelerated JSON Lines parser with limited feature set
- PR #1569 Add support for Json objects to the JSON Lines reader
- PR #1622 Add Series.loc
- PR #1654 Add cudf::apply_boolean_mask: faster replacement for gdf_apply_stencil
- PR #1487 cython gather/scatter
- PR #1310 Implemented the slice/split functionality.
- PR #1630 Add Python layer to the GPU-accelerated JSON reader
- PR #1745 Add rounding of numeric columns via Numba
- PR #1772 JSON reader: add support for BytesIO and StringIO input
- PR #1527 Support GDF_BOOL8 in readers and writers
- PR #1819 Logical operators (AND, OR, NOT) for libcudf and cuDF
- PR #1813 ORC Reader: Add support for stripe selection
- PR #1828 JSON Reader: add suport for bool8 columns
- PR #1833 Add column iterator with/without nulls
- PR #1665 Add the point-in-polygon GIS function
- PR #1863 Series and Dataframe methods for all and any
- PR #1908 cudf::copy_range and cudf::fill for copying/assigning an index or range to a constant
- PR #1921 Add additional formats for typecasting to/from strings
- PR #1807 Add Series.dropna()
- PR #1987 Allow user defined functions in the form of ptx code to be passed to binops
- PR #1948 Add operator functions like `Series.add()` to DataFrame and Series
- PR #1954 Add skip test argument to GPU build script
- PR #2018 Add bindings for new groupby C++ API
- PR #1984 Add rolling window operations Series.rolling() and DataFrame.rolling()
- PR #1542 Python method and bindings for to_csv
- PR #1995 Add Java API
- PR #1998 Add google benchmark to cudf
- PR #1845 Add cudf::drop_duplicates, DataFrame.drop_duplicates
- PR #1652 Added `Series.where()` feature
- PR #2074 Java Aggregates, logical ops, and better RMM support
- PR #2140 Add a `cudf::transform` function
- PR #2068 Concatenation of different typed columns

## Improvements

- PR #1538 Replacing LesserRTTI with inequality_comparator
- PR #1703 C++: Added non-aggregating `insert` to `concurrent_unordered_map` with specializations to store pairs with a single atomicCAS when possible.
- PR #1422 C++: Added a RAII wrapper for CUDA streams
- PR #1701 Added `unique` method for stringColumns
- PR #1713 Add documentation for Dask-XGBoost
- PR #1666 CSV Reader: Improve performance for files with large number of columns
- PR #1725 Enable the ability to use a single column groupby as its own index
- PR #1759 Add an example showing simultaneous rolling averages to `apply_grouped` documentation
- PR #1746 C++: Remove unused code: `windowed_ops.cu`, `sorting.cu`, `hash_ops.cu`
- PR #1748 C++: Add `bool` nullability flag to `device_table` row operators
- PR #1764 Improve Numerical column: `mean_var` and `mean`
- PR #1767 Speed up Python unit tests
- PR #1770 Added build.sh script, updated CI scripts and documentation
- PR #1739 ORC Reader: Add more pytest coverage
- PR #1696 Added null support in `Series.replace()`.
- PR #1390 Added some basic utility functions for `gdf_column`'s
- PR #1791 Added general column comparison code for testing
- PR #1795 Add printing of git submodule info to `print_env.sh`
- PR #1796 Removing old sort based group by code and gdf_filter
- PR #1811 Added funtions for copying/allocating `cudf::table`s
- PR #1838 Improve columnops.column_empty so that it returns typed columns instead of a generic Column
- PR #1890 Add utils.get_dummies- a pandas-like wrapper around one_hot-encoding
- PR #1823 CSV Reader: default the column type to string for empty dataframes
- PR #1827 Create bindings for scalar-vector binops, and update one_hot_encoding to use them
- PR #1817 Operators now support different sized dataframes as long as they don't share different sized columns
- PR #1855 Transition replace_nulls to new C++ API and update corresponding Cython/Python code
- PR #1858 Add `std::initializer_list` constructor to `column_wrapper`
- PR #1846 C++ type-erased gdf_equal_columns test util; fix gdf_equal_columns logic error
- PR #1390 Added some basic utility functions for `gdf_column`s
- PR #1391 Tidy up bit-resolution-operation and bitmask class code
- PR #1882 Add iloc functionality to MultiIndex dataframes
- PR #1884 Rolling windows: general enhancements and better coverage for unit tests
- PR #1886 support GDF_STRING_CATEGORY columns in apply_boolean_mask, drop_nulls and other libcudf functions
- PR #1896 Improve performance of groupby with levels specified in dask-cudf
- PR #1915 Improve iloc performance for non-contiguous row selection
- PR #1859 Convert read_json into a C++ API
- PR #1919 Rename libcudf namespace gdf to namespace cudf
- PR #1850 Support left_on and right_on for DataFrame merge operator
- PR #1930 Specialize constructor for `cudf::bool8` to cast argument to `bool`
- PR #1938 Add default constructor for `column_wrapper`
- PR #1930 Specialize constructor for `cudf::bool8` to cast argument to `bool`
- PR #1952 consolidate libcudf public API headers in include/cudf
- PR #1949 Improved selection with boolmask using libcudf `apply_boolean_mask`
- PR #1956 Add support for nulls in `query()`
- PR #1973 Update `std::tuple` to `std::pair` in top-most libcudf APIs and C++ transition guide
- PR #1981 Convert read_csv into a C++ API
- PR #1868 ORC Reader: Support row index for speed up on small/medium datasets
- PR #1964 Added support for list-like types in Series.str.cat
- PR #2005 Use HTML5 details tag in bug report issue template
- PR #2003 Removed few redundant unit-tests from test_string.py::test_string_cat
- PR #1944 Groupby design improvements
- PR #2017 Convert `read_orc()` into a C++ API
- PR #2011 Convert `read_parquet()` into a C++ API
- PR #1756 Add documentation "10 Minutes to cuDF and dask_cuDF"
- PR #2034 Adding support for string columns concatenation using "add" binary operator
- PR #2042 Replace old "10 Minutes" guide with new guide for docs build process
- PR #2036 Make library of common test utils to speed up tests compilation
- PR #2022 Facilitating get_dummies to be a high level api too
- PR #2050 Namespace IO readers and add back free-form `read_xxx` functions
- PR #2104 Add a functional ``sort=`` keyword argument to groupby
- PR #2108 Add `find_and_replace` for StringColumn for replacing single values
- PR #1803 cuDF/CuPy interoperability documentation

## Bug Fixes

- PR #1465 Fix for test_orc.py and test_sparse_df.py test failures
- PR #1583 Fix underlying issue in `as_index()` that was causing `Series.quantile()` to fail
- PR #1680 Add errors= keyword to drop() to fix cudf-dask bug
- PR #1651 Fix `query` function on empty dataframe
- PR #1616 Fix CategoricalColumn to access categories by index instead of iteration
- PR #1660 Fix bug in `loc` when indexing with a column name (a string)
- PR #1683 ORC reader: fix timestamp conversion to UTC
- PR #1613 Improve CategoricalColumn.fillna(-1) performance
- PR #1642 Fix failure of CSV_TEST gdf_csv_test.SkiprowsNrows on multiuser systems
- PR #1709 Fix handling of `datetime64[ms]` in `dataframe.select_dtypes`
- PR #1704 CSV Reader: Add support for the plus sign in number fields
- PR #1687 CSV reader: return an empty dataframe for zero size input
- PR #1757 Concatenating columns with null columns
- PR #1755 Add col_level keyword argument to melt
- PR #1758 Fix df.set_index() when setting index from an empty column
- PR #1749 ORC reader: fix long strings of NULL values resulting in incorrect data
- PR #1742 Parquet Reader: Fix index column name to match PANDAS compat
- PR #1782 Update libcudf doc version
- PR #1783 Update conda dependencies
- PR #1786 Maintain the original series name in series.unique output
- PR #1760 CSV Reader: fix segfault when dtype list only includes columns from usecols list
- PR #1831 build.sh: Assuming python is in PATH instead of using PYTHON env var
- PR #1839 Raise an error instead of segfaulting when transposing a DataFrame with StringColumns
- PR #1840 Retain index correctly during merge left_on right_on
- PR #1825 cuDF: Multiaggregation Groupby Failures
- PR #1789 CSV Reader: Fix missing support for specifying `int8` and `int16` dtypes
- PR #1857 Cython Bindings: Handle `bool` columns while calling `column_view_from_NDArrays`
- PR #1849 Allow DataFrame support methods to pass arguments to the methods
- PR #1847 Fixed #1375 by moving the nvstring check into the wrapper function
- PR #1864 Fixing cudf reduction for POWER platform
- PR #1869 Parquet reader: fix Dask timestamps not matching with Pandas (convert to milliseconds)
- PR #1876 add dtype=bool for `any`, `all` to treat integer column correctly
- PR #1875 CSV reader: take NaN values into account in dtype detection
- PR #1873 Add column dtype checking for the all/any methods
- PR #1902 Bug with string iteration in _apply_basic_agg
- PR #1887 Fix for initialization issue in pq_read_arg,orc_read_arg
- PR #1867 JSON reader: add support for null/empty fields, including the 'null' literal
- PR #1891 Fix bug #1750 in string column comparison
- PR #1909 Support of `to_pandas()` of boolean series with null values
- PR #1923 Use prefix removal when two aggs are called on a SeriesGroupBy
- PR #1914 Zero initialize gdf_column local variables
- PR #1959 Add support for comparing boolean Series to scalar
- PR #1966 Ignore index fix in series append
- PR #1967 Compute index __sizeof__ only once for DataFrame __sizeof__
- PR #1977 Support CUDA installation in default system directories
- PR #1982 Fixes incorrect index name after join operation
- PR #1985 Implement `GDF_PYMOD`, a special modulo that follows python's sign rules
- PR #1991 Parquet reader: fix decoding of NULLs
- PR #1990 Fixes a rendering bug in the `apply_grouped` documentation
- PR #1978 Fix for values being filled in an empty dataframe
- PR #2001 Correctly create MultiColumn from Pandas MultiColumn
- PR #2006 Handle empty dataframe groupby construction for dask
- PR #1965 Parquet Reader: Fix duplicate index column when it's already in `use_cols`
- PR #2033 Add pip to conda environment files to fix warning
- PR #2028 CSV Reader: Fix reading of uncompressed files without a recognized file extension
- PR #2073 Fix an issue when gathering columns with NVCategory and nulls
- PR #2053 cudf::apply_boolean_mask return empty column for empty boolean mask
- PR #2066 exclude `IteratorTest.mean_var_output` test from debug build
- PR #2069 Fix JNI code to use read_csv and read_parquet APIs
- PR #2071 Fix bug with unfound transitive dependencies for GTests in Ubuntu 18.04
- PR #2089 Configure Sphinx to render params correctly
- PR #2091 Fix another bug with unfound transitive dependencies for `cudftestutils` in Ubuntu 18.04
- PR #2115 Just apply `--disable-new-dtags` instead of trying to define all the transitive dependencies
- PR #2106 Fix errors in JitCache tests caused by sharing of device memory between processes
- PR #2120 Fix errors in JitCache tests caused by running multiple threads on the same data
- PR #2102 Fix memory leak in groupby
- PR #2113 fixed typo in to_csv code example


# cudf 0.7.2 (16 May 2019)

## New Features

- PR #1735 Added overload for atomicAdd on int64. Streamlined implementation of custom atomic overloads.
- PR #1741 Add MultiIndex concatenation

## Bug Fixes

- PR #1718 Fix issue with SeriesGroupBy MultiIndex in dask-cudf
- PR #1734 Python: fix performance regression for groupby count() aggregations
- PR #1768 Cython: fix handling read only schema buffers in gpuarrow reader


# cudf 0.7.1 (11 May 2019)

## New Features

- PR #1702 Lazy load MultiIndex to return groupby performance to near optimal.

## Bug Fixes

- PR #1708 Fix handling of `datetime64[ms]` in `dataframe.select_dtypes`


# cuDF 0.7.0 (10 May 2019)

## New Features

- PR #982 Implement gdf_group_by_without_aggregations and gdf_unique_indices functions
- PR #1142 Add `GDF_BOOL` column type
- PR #1194 Implement overloads for CUDA atomic operations
- PR #1292 Implemented Bitwise binary ops AND, OR, XOR (&, |, ^)
- PR #1235 Add GPU-accelerated Parquet Reader
- PR #1335 Added local_dict arg in `DataFrame.query()`.
- PR #1282 Add Series and DataFrame.describe()
- PR #1356 Rolling windows
- PR #1381 Add DataFrame._get_numeric_data
- PR #1388 Add CODEOWNERS file to auto-request reviews based on where changes are made
- PR #1396 Add DataFrame.drop method
- PR #1413 Add DataFrame.melt method
- PR #1412 Add DataFrame.pop()
- PR #1419 Initial CSV writer function
- PR #1441 Add Series level cumulative ops (cumsum, cummin, cummax, cumprod)
- PR #1420 Add script to build and test on a local gpuCI image
- PR #1440 Add DatetimeColumn.min(), DatetimeColumn.max()
- PR #1455 Add Series.Shift via Numba kernel
- PR #1441 Add Series level cumulative ops (cumsum, cummin, cummax, cumprod)
- PR #1461 Add Python coverage test to gpu build
- PR #1445 Parquet Reader: Add selective reading of rows and row group
- PR #1532 Parquet Reader: Add support for INT96 timestamps
- PR #1516 Add Series and DataFrame.ndim
- PR #1556 Add libcudf C++ transition guide
- PR #1466 Add GPU-accelerated ORC Reader
- PR #1565 Add build script for nightly doc builds
- PR #1508 Add Series isna, isnull, and notna
- PR #1456 Add Series.diff() via Numba kernel
- PR #1588 Add Index `astype` typecasting
- PR #1301 MultiIndex support
- PR #1599 Level keyword supported in groupby
- PR #929 Add support operations to dataframe
- PR #1609 Groupby accept list of Series
- PR #1658 Support `group_keys=True` keyword in groupby method

## Improvements

- PR #1531 Refactor closures as private functions in gpuarrow
- PR #1404 Parquet reader page data decoding speedup
- PR #1076 Use `type_dispatcher` in join, quantiles, filter, segmented sort, radix sort and hash_groupby
- PR #1202 Simplify README.md
- PR #1149 CSV Reader: Change convertStrToValue() functions to `__device__` only
- PR #1238 Improve performance of the CUDA trie used in the CSV reader
- PR #1245 Use file cache for JIT kernels
- PR #1278 Update CONTRIBUTING for new conda environment yml naming conventions
- PR #1163 Refactored UnaryOps. Reduced API to two functions: `gdf_unary_math` and `gdf_cast`. Added `abs`, `-`, and `~` ops. Changed bindings to Cython
- PR #1284 Update docs version
- PR #1287 add exclude argument to cudf.select_dtype function
- PR #1286 Refactor some of the CSV Reader kernels into generic utility functions
- PR #1291 fillna in `Series.to_gpu_array()` and `Series.to_array()` can accept the scalar too now.
- PR #1005 generic `reduction` and `scan` support
- PR #1349 Replace modernGPU sort join with thrust.
- PR #1363 Add a dataframe.mean(...) that raises NotImplementedError to satisfy `dask.dataframe.utils.is_dataframe_like`
- PR #1319 CSV Reader: Use column wrapper for gdf_column output alloc/dealloc
- PR #1376 Change series quantile default to linear
- PR #1399 Replace CFFI bindings for NVTX functions with Cython bindings
- PR #1389 Refactored `set_null_count()`
- PR #1386 Added macros `GDF_TRY()`, `CUDF_TRY()` and `ASSERT_CUDF_SUCCEEDED()`
- PR #1435 Rework CMake and conda recipes to depend on installed libraries
- PR #1391 Tidy up bit-resolution-operation and bitmask class code
- PR #1439 Add cmake variable to enable compiling CUDA code with -lineinfo
- PR #1462 Add ability to read parquet files from arrow::io::RandomAccessFile
- PR #1453 Convert CSV Reader CFFI to Cython
- PR #1479 Convert Parquet Reader CFFI to Cython
- PR #1397 Add a utility function for producing an overflow-safe kernel launch grid configuration
- PR #1382 Add GPU parsing of nested brackets to cuIO parsing utilities
- PR #1481 Add cudf::table constructor to allocate a set of `gdf_column`s
- PR #1484 Convert GroupBy CFFI to Cython
- PR #1463 Allow and default melt keyword argument var_name to be None
- PR #1486 Parquet Reader: Use device_buffer rather than device_ptr
- PR #1525 Add cudatoolkit conda dependency
- PR #1520 Renamed `src/dataframe` to `src/table` and moved `table.hpp`. Made `types.hpp` to be type declarations only.
- PR #1492 Convert transpose CFFI to Cython
- PR #1495 Convert binary and unary ops CFFI to Cython
- PR #1503 Convert sorting and hashing ops CFFI to Cython
- PR #1522 Use latest release version in update-version CI script
- PR #1533 Remove stale join CFFI, fix memory leaks in join Cython
- PR #1521 Added `row_bitmask` to compute bitmask for rows of a table. Merged `valids_ops.cu` and `bitmask_ops.cu`
- PR #1553 Overload `hash_row` to avoid using intial hash values. Updated `gdf_hash` to select between overloads
- PR #1585 Updated `cudf::table` to maintain own copy of wrapped `gdf_column*`s
- PR #1559 Add `except +` to all Cython function definitions to catch C++ exceptions properly
- PR #1617 `has_nulls` and `column_dtypes` for `cudf::table`
- PR #1590 Remove CFFI from the build / install process entirely
- PR #1536 Convert gpuarrow CFFI to Cython
- PR #1655 Add `Column._pointer` as a way to access underlying `gdf_column*` of a `Column`
- PR #1655 Update readme conda install instructions for cudf version 0.6 and 0.7


## Bug Fixes

- PR #1233 Fix dtypes issue while adding the column to `str` dataframe.
- PR #1254 CSV Reader: fix data type detection for floating-point numbers in scientific notation
- PR #1289 Fix looping over each value instead of each category in concatenation
- PR #1293 Fix Inaccurate error message in join.pyx
- PR #1308 Add atomicCAS overload for `int8_t`, `int16_t`
- PR #1317 Fix catch polymorphic exception by reference in ipc.cu
- PR #1325 Fix dtype of null bitmasks to int8
- PR #1326 Update build documentation to use -DCMAKE_CXX11_ABI=ON
- PR #1334 Add "na_position" argument to CategoricalColumn sort_by_values
- PR #1321 Fix out of bounds warning when checking Bzip2 header
- PR #1359 Add atomicAnd/Or/Xor for integers
- PR #1354 Fix `fillna()` behaviour when replacing values with different dtypes
- PR #1347 Fixed core dump issue while passing dict_dtypes without column names in `cudf.read_csv()`
- PR #1379 Fixed build failure caused due to error: 'col_dtype' may be used uninitialized
- PR #1392 Update cudf Dockerfile and package_versions.sh
- PR #1385 Added INT8 type to `_schema_to_dtype` for use in GpuArrowReader
- PR #1393 Fixed a bug in `gdf_count_nonzero_mask()` for the case of 0 bits to count
- PR #1395 Update CONTRIBUTING to use the environment variable CUDF_HOME
- PR #1416 Fix bug at gdf_quantile_exact and gdf_quantile_appox
- PR #1421 Fix remove creation of series multiple times during `add_column()`
- PR #1405 CSV Reader: Fix memory leaks on read_csv() failure
- PR #1328 Fix CategoricalColumn to_arrow() null mask
- PR #1433 Fix NVStrings/categories includes
- PR #1432 Update NVStrings to 0.7.* to coincide with 0.7 development
- PR #1483 Modify CSV reader to avoid cropping blank quoted characters in non-string fields
- PR #1446 Merge 1275 hotfix from master into branch-0.7
- PR #1447 Fix legacy groupby apply docstring
- PR #1451 Fix hash join estimated result size is not correct
- PR #1454 Fix local build script improperly change directory permissions
- PR #1490 Require Dask 1.1.0+ for `is_dataframe_like` test or skip otherwise.
- PR #1491 Use more specific directories & groups in CODEOWNERS
- PR #1497 Fix Thrust issue on CentOS caused by missing default constructor of host_vector elements
- PR #1498 Add missing include guard to device_atomics.cuh and separated DEVICE_ATOMICS_TEST
- PR #1506 Fix csv-write call to updated NVStrings method
- PR #1510 Added nvstrings `fillna()` function
- PR #1507 Parquet Reader: Default string data to GDF_STRING
- PR #1535 Fix doc issue to ensure correct labelling of cudf.series
- PR #1537 Fix `undefined reference` link error in HashPartitionTest
- PR #1548 Fix ci/local/build.sh README from using an incorrect image example
- PR #1551 CSV Reader: Fix integer column name indexing
- PR #1586 Fix broken `scalar_wrapper::operator==`
- PR #1591 ORC/Parquet Reader: Fix missing import for FileNotFoundError exception
- PR #1573 Parquet Reader: Fix crash due to clash with ORC reader datasource
- PR #1607 Revert change of `column.to_dense_buffer` always return by copy for performance concerns
- PR #1618 ORC reader: fix assert & data output when nrows/skiprows isn't aligned to stripe boundaries
- PR #1631 Fix failure of TYPES_TEST on some gcc-7 based systems.
- PR #1641 CSV Reader: Fix skip_blank_lines behavior with Windows line terminators (\r\n)
- PR #1648 ORC reader: fix non-deterministic output when skiprows is non-zero
- PR #1676 Fix groupby `as_index` behaviour with `MultiIndex`
- PR #1659 Fix bug caused by empty groupbys and multiindex slicing throwing exceptions
- PR #1656 Correct Groupby failure in dask when un-aggregable columns are left in dataframe.
- PR #1689 Fix groupby performance regression
- PR #1694 Add Cython as a runtime dependency since it's required in `setup.py`


# cuDF 0.6.1 (25 Mar 2019)

## Bug Fixes

- PR #1275 Fix CentOS exception in DataFrame.hash_partition from using value "returned" by a void function


# cuDF 0.6.0 (22 Mar 2019)

## New Features

- PR #760 Raise `FileNotFoundError` instead of `GDF_FILE_ERROR` in `read_csv` if the file does not exist
- PR #539 Add Python bindings for replace function
- PR #823 Add Doxygen configuration to enable building HTML documentation for libcudf C/C++ API
- PR #807 CSV Reader: Add byte_range parameter to specify the range in the input file to be read
- PR #857 Add Tail method for Series/DataFrame and update Head method to use iloc
- PR #858 Add series feature hashing support
- PR #871 CSV Reader: Add support for NA values, including user specified strings
- PR #893 Adds PyArrow based parquet readers / writers to Python, fix category dtype handling, fix arrow ingest buffer size issues
- PR #867 CSV Reader: Add support for ignoring blank lines and comment lines
- PR #887 Add Series digitize method
- PR #895 Add Series groupby
- PR #898 Add DataFrame.groupby(level=0) support
- PR #920 Add feather, JSON, HDF5 readers / writers from PyArrow / Pandas
- PR #888 CSV Reader: Add prefix parameter for column names, used when parsing without a header
- PR #913 Add DLPack support: convert between cuDF DataFrame and DLTensor
- PR #939 Add ORC reader from PyArrow
- PR #918 Add Series.groupby(level=0) support
- PR #906 Add binary and comparison ops to DataFrame
- PR #958 Support unary and binary ops on indexes
- PR #964 Add `rename` method to `DataFrame`, `Series`, and `Index`
- PR #985 Add `Series.to_frame` method
- PR #985 Add `drop=` keyword to reset_index method
- PR #994 Remove references to pygdf
- PR #990 Add external series groupby support
- PR #988 Add top-level merge function to cuDF
- PR #992 Add comparison binaryops to DateTime columns
- PR #996 Replace relative path imports with absolute paths in tests
- PR #995 CSV Reader: Add index_col parameter to specify the column name or index to be used as row labels
- PR #1004 Add `from_gpu_matrix` method to DataFrame
- PR #997 Add property index setter
- PR #1007 Replace relative path imports with absolute paths in cudf
- PR #1013 select columns with df.columns
- PR #1016 Rename Series.unique_count() to nunique() to match pandas API
- PR #947 Prefixsum to handle nulls and float types
- PR #1029 Remove rest of relative path imports
- PR #1021 Add filtered selection with assignment for Dataframes
- PR #872 Adding NVCategory support to cudf apis
- PR #1052 Add left/right_index and left/right_on keywords to merge
- PR #1091 Add `indicator=` and `suffixes=` keywords to merge
- PR #1107 Add unsupported keywords to Series.fillna
- PR #1032 Add string support to cuDF python
- PR #1136 Removed `gdf_concat`
- PR #1153 Added function for getting the padded allocation size for valid bitmask
- PR #1148 Add cudf.sqrt for dataframes and Series
- PR #1159 Add Python bindings for libcudf dlpack functions
- PR #1155 Add __array_ufunc__ for DataFrame and Series for sqrt
- PR #1168 to_frame for series accepts a name argument


## Improvements

- PR #1218 Add dask-cudf page to API docs
- PR #892 Add support for heterogeneous types in binary ops with JIT
- PR #730 Improve performance of `gdf_table` constructor
- PR #561 Add Doxygen style comments to Join CUDA functions
- PR #813 unified libcudf API functions by replacing gpu_ with gdf_
- PR #822 Add support for `__cuda_array_interface__` for ingest
- PR #756 Consolidate common helper functions from unordered map and multimap
- PR #753 Improve performance of groupby sum and average, especially for cases with few groups.
- PR #836 Add ingest support for arrow chunked arrays in Column, Series, DataFrame creation
- PR #763 Format doxygen comments for csv_read_arg struct
- PR #532 CSV Reader: Use type dispatcher instead of switch block
- PR #694 Unit test utilities improvements
- PR #878 Add better indexing to Groupby
- PR #554 Add `empty` method and `is_monotonic` attribute to `Index`
- PR #1040 Fixed up Doxygen comment tags
- PR #909 CSV Reader: Avoid host->device->host copy for header row data
- PR #916 Improved unit testing and error checking for `gdf_column_concat`
- PR #941 Replace `numpy` call in `Series.hash_encode` with `numba`
- PR #942 Added increment/decrement operators for wrapper types
- PR #943 Updated `count_nonzero_mask` to return `num_rows` when the mask is null
- PR #952 Added trait to map C++ type to `gdf_dtype`
- PR #966 Updated RMM submodule.
- PR #998 Add IO reader/writer modules to API docs, fix for missing cudf.Series docs
- PR #1017 concatenate along columns for Series and DataFrames
- PR #1002 Support indexing a dataframe with another boolean dataframe
- PR #1018 Better concatenation for Series and Dataframes
- PR #1036 Use Numpydoc style docstrings
- PR #1047 Adding gdf_dtype_extra_info to gdf_column_view_augmented
- PR #1054 Added default ctor to SerialTrieNode to overcome Thrust issue in CentOS7 + CUDA10
- PR #1024 CSV Reader: Add support for hexadecimal integers in integral-type columns
- PR #1033 Update `fillna()` to use libcudf function `gdf_replace_nulls`
- PR #1066 Added inplace assignment for columns and select_dtypes for dataframes
- PR #1026 CSV Reader: Change the meaning and type of the quoting parameter to match Pandas
- PR #1100 Adds `CUDF_EXPECTS` error-checking macro
- PR #1092 Fix select_dtype docstring
- PR #1111 Added cudf::table
- PR #1108 Sorting for datetime columns
- PR #1120 Return a `Series` (not a `Column`) from `Series.cat.set_categories()`
- PR #1128 CSV Reader: The last data row does not need to be line terminated
- PR #1183 Bump Arrow version to 0.12.1
- PR #1208 Default to CXX11_ABI=ON
- PR #1252 Fix NVStrings dependencies for cuda 9.2 and 10.0
- PR #2037 Optimize the existing `gather` and `scatter` routines in `libcudf`

## Bug Fixes

- PR #821 Fix flake8 issues revealed by flake8 update
- PR #808 Resolved renamed `d_columns_valids` variable name
- PR #820 CSV Reader: fix the issue where reader adds additional rows when file uses \r\n as a line terminator
- PR #780 CSV Reader: Fix scientific notation parsing and null values for empty quotes
- PR #815 CSV Reader: Fix data parsing when tabs are present in the input CSV file
- PR #850 Fix bug where left joins where the left df has 0 rows causes a crash
- PR #861 Fix memory leak by preserving the boolean mask index
- PR #875 Handle unnamed indexes in to/from arrow functions
- PR #877 Fix ingest of 1 row arrow tables in from arrow function
- PR #876 Added missing `<type_traits>` include
- PR #889 Deleted test_rmm.py which has now moved to RMM repo
- PR #866 Merge v0.5.1 numpy ABI hotfix into 0.6
- PR #917 value_counts return int type on empty columns
- PR #611 Renamed `gdf_reduce_optimal_output_size()` -> `gdf_reduction_get_intermediate_output_size()`
- PR #923 fix index for negative slicing for cudf dataframe and series
- PR #927 CSV Reader: Fix category GDF_CATEGORY hashes not being computed properly
- PR #921 CSV Reader: Fix parsing errors with delim_whitespace, quotations in the header row, unnamed columns
- PR #933 Fix handling objects of all nulls in series creation
- PR #940 CSV Reader: Fix an issue where the last data row is missing when using byte_range
- PR #945 CSV Reader: Fix incorrect datetime64 when milliseconds or space separator are used
- PR #959 Groupby: Problem with column name lookup
- PR #950 Converting dataframe/recarry with non-contiguous arrays
- PR #963 CSV Reader: Fix another issue with missing data rows when using byte_range
- PR #999 Fix 0 sized kernel launches and empty sort_index exception
- PR #993 Fix dtype in selecting 0 rows from objects
- PR #1009 Fix performance regression in `to_pandas` method on DataFrame
- PR #1008 Remove custom dask communication approach
- PR #1001 CSV Reader: Fix a memory access error when reading a large (>2GB) file with date columns
- PR #1019 Binary Ops: Fix error when one input column has null mask but other doesn't
- PR #1014 CSV Reader: Fix false positives in bool value detection
- PR #1034 CSV Reader: Fix parsing floating point precision and leading zero exponents
- PR #1044 CSV Reader: Fix a segfault when byte range aligns with a page
- PR #1058 Added support for `DataFrame.loc[scalar]`
- PR #1060 Fix column creation with all valid nan values
- PR #1073 CSV Reader: Fix an issue where a column name includes the return character
- PR #1090 Updating Doxygen Comments
- PR #1080 Fix dtypes returned from loc / iloc because of lists
- PR #1102 CSV Reader: Minor fixes and memory usage improvements
- PR #1174: Fix release script typo
- PR #1137 Add prebuild script for CI
- PR #1118 Enhanced the `DataFrame.from_records()` feature
- PR #1129 Fix join performance with index parameter from using numpy array
- PR #1145 Issue with .agg call on multi-column dataframes
- PR #908 Some testing code cleanup
- PR #1167 Fix issue with null_count not being set after inplace fillna()
- PR #1184 Fix iloc performance regression
- PR #1185 Support left_on/right_on and also on=str in merge
- PR #1200 Fix allocating bitmasks with numba instead of rmm in allocate_mask function
- PR #1213 Fix bug with csv reader requesting subset of columns using wrong datatype
- PR #1223 gpuCI: Fix label on rapidsai channel on gpu build scripts
- PR #1242 Add explicit Thrust exec policy to fix NVCATEGORY_TEST segfault on some platforms
- PR #1246 Fix categorical tests that failed due to bad implicit type conversion
- PR #1255 Fix overwriting conda package main label uploads
- PR #1259 Add dlpack includes to pip build


# cuDF 0.5.1 (05 Feb 2019)

## Bug Fixes

- PR #842 Avoid using numpy via cimport to prevent ABI issues in Cython compilation


# cuDF 0.5.0 (28 Jan 2019)

## New Features

- PR #722 Add bzip2 decompression support to `read_csv()`
- PR #693 add ZLIB-based GZIP/ZIP support to `read_csv_strings()`
- PR #411 added null support to gdf_order_by (new API) and cudf_table::sort
- PR #525 Added GitHub Issue templates for bugs, documentation, new features, and questions
- PR #501 CSV Reader: Add support for user-specified decimal point and thousands separator to read_csv_strings()
- PR #455 CSV Reader: Add support for user-specified decimal point and thousands separator to read_csv()
- PR #439 add `DataFrame.drop` method similar to pandas
- PR #356 add `DataFrame.transpose` method and `DataFrame.T` property similar to pandas
- PR #505 CSV Reader: Add support for user-specified boolean values
- PR #350 Implemented Series replace function
- PR #490 Added print_env.sh script to gather relevant environment details when reporting cuDF issues
- PR #474 add ZLIB-based GZIP/ZIP support to `read_csv()`
- PR #547 Added melt similar to `pandas.melt()`
- PR #491 Add CI test script to check for updates to CHANGELOG.md in PRs
- PR #550 Add CI test script to check for style issues in PRs
- PR #558 Add CI scripts for cpu-based conda and gpu-based test builds
- PR #524 Add Boolean Indexing
- PR #564 Update python `sort_values` method to use updated libcudf `gdf_order_by` API
- PR #509 CSV Reader: Input CSV file can now be passed in as a text or a binary buffer
- PR #607 Add `__iter__` and iteritems to DataFrame class
- PR #643 added a new api gdf_replace_nulls that allows a user to replace nulls in a column

## Improvements

- PR #426 Removed sort-based groupby and refactored existing groupby APIs. Also improves C++/CUDA compile time.
- PR #461 Add `CUDF_HOME` variable in README.md to replace relative pathing.
- PR #472 RMM: Created centralized rmm::device_vector alias and rmm::exec_policy
- PR #500 Improved the concurrent hash map class to support partitioned (multi-pass) hash table building.
- PR #454 Improve CSV reader docs and examples
- PR #465 Added templated C++ API for RMM to avoid explicit cast to `void**`
- PR #513 `.gitignore` tweaks
- PR #521 Add `assert_eq` function for testing
- PR #502 Simplify Dockerfile for local dev, eliminate old conda/pip envs
- PR #549 Adds `-rdynamic` compiler flag to nvcc for Debug builds
- PR #472 RMM: Created centralized rmm::device_vector alias and rmm::exec_policy
- PR #577 Added external C++ API for scatter/gather functions
- PR #500 Improved the concurrent hash map class to support partitioned (multi-pass) hash table building
- PR #583 Updated `gdf_size_type` to `int`
- PR #500 Improved the concurrent hash map class to support partitioned (multi-pass) hash table building
- PR #617 Added .dockerignore file. Prevents adding stale cmake cache files to the docker container
- PR #658 Reduced `JOIN_TEST` time by isolating overflow test of hash table size computation
- PR #664 Added Debuging instructions to README
- PR #651 Remove noqa marks in `__init__.py` files
- PR #671 CSV Reader: uncompressed buffer input can be parsed without explicitly specifying compression as None
- PR #684 Make RMM a submodule
- PR #718 Ensure sum, product, min, max methods pandas compatibility on empty datasets
- PR #720 Refactored Index classes to make them more Pandas-like, added CategoricalIndex
- PR #749 Improve to_arrow and from_arrow Pandas compatibility
- PR #766 Remove TravisCI references, remove unused variables from CMake, fix ARROW_VERSION in Cmake
- PR #773 Add build-args back to Dockerfile and handle dependencies based on environment yml file
- PR #781 Move thirdparty submodules to root and symlink in /cpp
- PR #843 Fix broken cudf/python API examples, add new methods to the API index

## Bug Fixes

- PR #569 CSV Reader: Fix days being off-by-one when parsing some dates
- PR #531 CSV Reader: Fix incorrect parsing of quoted numbers
- PR #465 Added templated C++ API for RMM to avoid explicit cast to `void**`
- PR #473 Added missing <random> include
- PR #478 CSV Reader: Add api support for auto column detection, header, mangle_dupe_cols, usecols
- PR #495 Updated README to correct where cffi pytest should be executed
- PR #501 Fix the intermittent segfault caused by the `thousands` and `compression` parameters in the csv reader
- PR #502 Simplify Dockerfile for local dev, eliminate old conda/pip envs
- PR #512 fix bug for `on` parameter in `DataFrame.merge` to allow for None or single column name
- PR #511 Updated python/cudf/bindings/join.pyx to fix cudf merge printing out dtypes
- PR #513 `.gitignore` tweaks
- PR #521 Add `assert_eq` function for testing
- PR #537 Fix CMAKE_CUDA_STANDARD_REQURIED typo in CMakeLists.txt
- PR #447 Fix silent failure in initializing DataFrame from generator
- PR #545 Temporarily disable csv reader thousands test to prevent segfault (test re-enabled in PR #501)
- PR #559 Fix Assertion error while using `applymap` to change the output dtype
- PR #575 Update `print_env.sh` script to better handle missing commands
- PR #612 Prevent an exception from occuring with true division on integer series.
- PR #630 Fix deprecation warning for `pd.core.common.is_categorical_dtype`
- PR #622 Fix Series.append() behaviour when appending values with different numeric dtype
- PR #603 Fix error while creating an empty column using None.
- PR #673 Fix array of strings not being caught in from_pandas
- PR #644 Fix return type and column support of dataframe.quantile()
- PR #634 Fix create `DataFrame.from_pandas()` with numeric column names
- PR #654 Add resolution check for GDF_TIMESTAMP in Join
- PR #648 Enforce one-to-one copy required when using `numba>=0.42.0`
- PR #645 Fix cmake build type handling not setting debug options when CMAKE_BUILD_TYPE=="Debug"
- PR #669 Fix GIL deadlock when launching multiple python threads that make Cython calls
- PR #665 Reworked the hash map to add a way to report the destination partition for a key
- PR #670 CMAKE: Fix env include path taking precedence over libcudf source headers
- PR #674 Check for gdf supported column types
- PR #677 Fix 'gdf_csv_test_Dates' gtest failure due to missing nrows parameter
- PR #604 Fix the parsing errors while reading a csv file using `sep` instead of `delimiter`.
- PR #686 Fix converting nulls to NaT values when converting Series to Pandas/Numpy
- PR #689 CSV Reader: Fix behavior with skiprows+header to match pandas implementation
- PR #691 Fixes Join on empty input DFs
- PR #706 CSV Reader: Fix broken dtype inference when whitespace is in data
- PR #717 CSV reader: fix behavior when parsing a csv file with no data rows
- PR #724 CSV Reader: fix build issue due to parameter type mismatch in a std::max call
- PR #734 Prevents reading undefined memory in gpu_expand_mask_bits numba kernel
- PR #747 CSV Reader: fix an issue where CUDA allocations fail with some large input files
- PR #750 Fix race condition for handling NVStrings in CMake
- PR #719 Fix merge column ordering
- PR #770 Fix issue where RMM submodule pointed to wrong branch and pin other to correct branches
- PR #778 Fix hard coded ABI off setting
- PR #784 Update RMM submodule commit-ish and pip paths
- PR #794 Update `rmm::exec_policy` usage to fix segmentation faults when used as temprory allocator.
- PR #800 Point git submodules to branches of forks instead of exact commits


# cuDF 0.4.0 (05 Dec 2018)

## New Features

- PR #398 add pandas-compatible `DataFrame.shape()` and `Series.shape()`
- PR #394 New documentation feature "10 Minutes to cuDF"
- PR #361 CSV Reader: Add support for strings with delimiters

## Improvements

 - PR #436 Improvements for type_dispatcher and wrapper structs
 - PR #429 Add CHANGELOG.md (this file)
 - PR #266 use faster CUDA-accelerated DataFrame column/Series concatenation.
 - PR #379 new C++ `type_dispatcher` reduces code complexity in supporting many data types.
 - PR #349 Improve performance for creating columns from memoryview objects
 - PR #445 Update reductions to use type_dispatcher. Adds integer types support to sum_of_squares.
 - PR #448 Improve installation instructions in README.md
 - PR #456 Change default CMake build to Release, and added option for disabling compilation of tests

## Bug Fixes

 - PR #444 Fix csv_test CUDA too many resources requested fail.
 - PR #396 added missing output buffer in validity tests for groupbys.
 - PR #408 Dockerfile updates for source reorganization
 - PR #437 Add cffi to Dockerfile conda env, fixes "cannot import name 'librmm'"
 - PR #417 Fix `map_test` failure with CUDA 10
 - PR #414 Fix CMake installation include file paths
 - PR #418 Properly cast string dtypes to programmatic dtypes when instantiating columns
 - PR #427 Fix and tests for Concatenation illegal memory access with nulls


# cuDF 0.3.0 (23 Nov 2018)

## New Features

 - PR #336 CSV Reader string support

## Improvements

 - PR #354 source code refactored for better organization. CMake build system overhaul. Beginning of transition to Cython bindings.
 - PR #290 Add support for typecasting to/from datetime dtype
 - PR #323 Add handling pyarrow boolean arrays in input/out, add tests
 - PR #325 GDF_VALIDITY_UNSUPPORTED now returned for algorithms that don't support non-empty valid bitmasks
 - PR #381 Faster InputTooLarge Join test completes in ms rather than minutes.
 - PR #373 .gitignore improvements
 - PR #367 Doc cleanup & examples for DataFrame methods
 - PR #333 Add Rapids Memory Manager documentation
 - PR #321 Rapids Memory Manager adds file/line location logging and convenience macros
 - PR #334 Implement DataFrame `__copy__` and `__deepcopy__`
 - PR #271 Add NVTX ranges to pygdf
 - PR #311 Document system requirements for conda install

## Bug Fixes

 - PR #337 Retain index on `scale()` function
 - PR #344 Fix test failure due to PyArrow 0.11 Boolean handling
 - PR #364 Remove noexcept from managed_allocator;  CMakeLists fix for NVstrings
 - PR #357 Fix bug that made all series be considered booleans for indexing
 - PR #351 replace conda env configuration for developers
 - PRs #346 #360 Fix CSV reading of negative numbers
 - PR #342 Fix CMake to use conda-installed nvstrings
 - PR #341 Preserve categorical dtype after groupby aggregations
 - PR #315 ReadTheDocs build update to fix missing libcuda.so
 - PR #320 FIX out-of-bounds access error in reductions.cu
 - PR #319 Fix out-of-bounds memory access in libcudf count_valid_bits
 - PR #303 Fix printing empty dataframe


# cuDF 0.2.0 and cuDF 0.1.0

These were initial releases of cuDF based on previously separate pyGDF and libGDF libraries.<|MERGE_RESOLUTION|>--- conflicted
+++ resolved
@@ -42,15 +42,12 @@
 - PR #3640 Enable memory_usage in dask_cudf (also adds pd.Index from_pandas)
 - PR #3654 Update Jitify submodule ref to include gcc-8 fix
 - PR #3639 Define and implement `nans_to_nulls`
-<<<<<<< HEAD
 - PR #3616 Add aggregation infrastructure for argmax/argmin.
-=======
 - PR #3699 Stringify libcudacxx headers for binary op JIT
 - PR #3697 Improve column insert performance for wide frames
 - PR #3710 Remove multiple CMake configuration steps from root build script
 - PR #3657 Define and implement compiled binops for string column comparisons
 - PR #3520 Change read_parquet defaults and add warnings
->>>>>>> 815c75c6
 
 ## Bug Fixes
 
