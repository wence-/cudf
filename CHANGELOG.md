--- conflicted
+++ resolved
@@ -18,11 +18,8 @@
 - PR #4655 Raise error for list like dtypes in cudf
 - PR #4548 Remove string_view is_null method
 - PR #4645 Add Alias for `kurtosis` as `kurt`
-<<<<<<< HEAD
+- PR #4616 Enable different RMM allocation modes in unit tests
 - PR #4660 Plumb `cudf::partition` api to python/cython
-=======
-- PR #4616 Enable different RMM allocation modes in unit tests
->>>>>>> a56668ea
 
 ## Bug Fixes
 
