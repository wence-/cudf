# cuDF 0.9.0 (Date TBD)

## New Features

- PR #2111 IO Readers: Support memory buffer, file-like object, and URL inputs
- PR #2012 Add `reindex()` to DataFrame and Series
- PR #2097 Add GPU-accelerated AVRO reader
- PR #2098 Align DataFrame and Series indices before executing binary ops
- PR #2160 Merge `dask-cudf` codebase into `cudf` repo
- PR #2149 CSV Reader: Add `hex` dtype for explicit hexadecimal parsing
- PR #2156 Add `upper_bound()` and `lower_bound()` for libcudf tables and `searchsorted()` for cuDF Series
- PR #2158 CSV Reader: Support single, non-list/dict argument for `dtype`
- PR #2177 CSV Reader: Add `parse_dates` parameter for explicit date inference
- PR #2171 Add CodeCov integration, fix doc version, make --skip-tests work when invoking with source
- PR #1744 cudf::apply_boolean_mask and cudf::drop_nulls support for cudf::table inputs (multi-column)
- PR #2196 Add `DataFrame.dropna()`
- PR #2215 `type_dispatcher` benchmark
- PR #2179 Added Java quantiles
- PR #2157 Add __array_function__ to DataFrame and Series
- PR #2212 Java support for ORC reader
- PR #2304 gdf_group_by_without_aggregations returns gdf_column
- PR #2105 Add google benchmark for hash-based join
- PR #2293 Improve `compute_join_output_size` performance
- PR #2316 Unique, nunique, and value_counts for datetime columns
- PR #2337 Add Java support for slicing a ColumnVector
- PR #2049 Implemented merge functionality
- PR #2368 Full cudf+dask Parquet Support
- PR #2380 New cudf::is_sorted checks whether cudf::table is sorted
- PR #2356 Java column vector standard deviation support
- PR #2221 MultiIndex Full Indexing - Support iloc and wildcards for loc
- PR #2429 Java column vector: added support for getting length of strings in a ColumnVector
- PR #2415 Revamp `value_counts` to use groupby count series of any type
- PR #2446 Add __array_function__ for index
- PR #2437 ORC reader: Add 'use_np_dtypes' option
- PR #2382 Add CategoricalAccessor add, remove, rename, and ordering methods
<<<<<<< HEAD
- PR #2449 Java column vector: added support for getting byte count of strings in a ColumnVector 
- PR #2425 Allow rolling window to accept array-based user-defined functions
- PR #2358 Add cudf::nans_to_nulls to convert floating point column with `nan`s into `bitmask`
=======
- PR #2449 Java column vector: added support for getting byte count of strings in a ColumnVector
- PR #2358 Add the function to convert column of floating points with `nan`s into `bitmask`
>>>>>>> e6f22721
- PR #2489 Add drop argument to set_index
- PR #2491 Add Java bindings for ORC reader 'use_np_dtypes' option
- PR #2213 Support s/ms/us/ns DatetimeColumn time unit resolutions

## Improvements

- PR #2103 Move old `column` and `bitmask` files into `legacy/` directory
- PR #2109 added name to Python column classes
- PR #1947 Cleanup serialization code
- PR #2125 More aggregate in java API
- PR #2127 Add in java Scalar tests
- PR #2088 Refactor of Python groupby code
- PR #2130 Java serialization and deserialization of tables.
- PR #2131 Chunk rows logic added to csv_writer
- PR #2129 Add functions in the Java API to support nullable column filtering
- PR #2165 made changes to get_dummies api for it to be available in MethodCache
- PR #2184 handle remote orc files for dask-cudf
- PR #2186 Add `getitem` and `getattr` style access to Rolling objects
- PR #2168 Use cudf.Column for CategoricalColumn's categories instead of a tuple
- PR #2193 Added more docuemtnation to `type_dispatcher` for specializing dispatched functors
- PR #2197 CSV Writer: Expose `chunksize` as a parameter for `to_csv`
- PR #2199 Better java support for appending strings
- PR #2176 Added column dtype support for datetime, int8, int16 to csv_writer
- PR #2209 Matching `get_dummies` & `select_dtypes` behavior to pandas
- PR #2217 Updated Java bindings to use the new groupby API
- PR #2214 DOC: Update doc instructions to build/install `cudf` and `dask-cudf`
- PR #1993 Add iterator driven reduction for mean, var, std
- PR #2220 Update Java bindings for reduction rename
- PR #2224 implement isna, isnull, notna as dataframe functions
- PR #2232 Move CodeCov upload from build script to Jenkins
- PR #2236 Implement drop_duplicates for Series
- PR #2225 refactor to use libcudf for gathering columns in dataframes
- PR #2300 Create separate dask codeowners for dask-cudf codebase
- PR #2309 Java readers: remove redundant copy of result pointers
- PR #2307 Add `black` and `isort` to style checker script
- PR #2345 Restore removal of old groupby implementation
- PR #2342 Improve `astype()` to operate all ways
- PR #2329 using libcudf cudf::copy for column deep copy
- PR #2344 Add docs on how code formatting works for contributors
- PR #2353 Bump Arrow and Dask versions
- PR #2377 Replace `standard_python_slice` with just `slice.indices()`
- PR #2373 cudf.DataFrame enchancements & Series.values support
- PR #2392 Remove dlpack submodule; make cuDF's Cython API externally accessible
- PR #2430 Updated Java bindings to use the new unary API
- PR #2406 Moved all existing `table` related files to a `legacy/` directory
- PR #2350 Performance related changes to get_dummies
- PR #2420 Remove `cudautils.astype` and replace with `typecast.apply_cast`
- PR #2456 Small improvement to typecast utility
- PR #2458 Fix handling of thirdparty packages in `isort` config
- PR #2459 IO Readers: Consolidate all readers to use `datasource` class
- PR #2475 Exposed type_dispatcher.hpp, nvcategory_util.hpp and wrapper_types.hpp in the include folder
- PR #2484 Enabled building libcudf as a static library
- PR #2453 Streamline CUDA_REL environment variable
- PR #2483 Bundle Boost filesystem dependency in the Java jar
- PR #2486 Java API hash functions
- PR #2481 Adds the ignore_null_keys option to the java api
- PR #2490 Java api: support multiple aggregates for the same column
- PR #2510 Java api: uses table based apply_boolean_mask

## Bug Fixes

- PR #2086 Fixed quantile api behavior mismatch in series & dataframe
- PR #2128 Add offset param to host buffer readers in java API.
- PR #2145 Work around binops validity checks for java
- PR #2146 Work around unary_math validity checks for java
- PR #2151 Fixes bug in cudf::copy_range where null_count was invalid
- PR #2139 matching to pandas describe behavior & fixing nan values issue
- PR #2161 Implicitly convert unsigned to signed integer types in binops
- PR #2154 CSV Reader: Fix bools misdetected as strings dtype
- PR #2178 Fix bug in rolling bindings where a view of an ephemeral column was being taken
- PR #2180 Fix issue with isort reordering `importorskip` below imports depending on them
- PR #2187 fix to honor dtype when numpy arrays are passed to columnops.as_column
- PR #2190 Fix issue in astype conversion of string column to 'str'
- PR #2208 Fix issue with calling `head()` on one row dataframe
- PR #2229 Propagate exceptions from Cython cdef functions
- PR #2234 Fix issue with local build script not properly building
- PR #2223 Fix CUDA invalid configuration errors reported after loading small compressed ORC files
- PR #2162 Setting is_unique and is_monotonic-related attributes
- PR #2244 Fix ORC RLEv2 delta mode decoding with nonzero residual delta width
- PR #2297 Work around `var/std` unsupported only at debug build
- PR #2302 Fixed java serialization corner case
- PR #2355 Handle float16 in binary operations
- PR #2311 Fix copy behaviour for GenericIndex
- PR #2349 Fix issues with String filter in java API
- PR #2323 Fix groupby on categoricals
- PR #2328 Ensure order is preserved in CategoricalAccessor._set_categories
- PR #2202 Fix issue with unary ops mishandling empty input
- PR #2326 Fix for bug in DLPack when reading multiple columns
- PR #2324 Fix cudf Docker build
- PR #2325 Fix ORC RLEv2 patched base mode decoding with nonzero patch width
- PR #2235 Fix get_dummies to be compatible with dask
- PR #2332 Zero initialize gdf_dtype_extra_info
- PR #2355 Handle float16 in binary operations
- PR #2360 Fix missing dtype handling in cudf.Series & columnops.as_column
- PR #2364 Fix quantile api and other trivial issues around it
- PR #2361 Fixed issue with `codes` of CategoricalIndex
- PR #2357 Fixed inconsistent type of index created with from_pandas vs direct construction
- PR #2389 Fixed Rolling __getattr__ and __getitem__ for offset based windows
- PR #2402 Fixed bug in valid mask computation in cudf::copy_if (apply_boolean_mask)
- PR #2401 Fix to a scalar datetime(of type Days) issue
- PR #2386 Correctly allocate output valids in groupby
- PR #2411 Fixed failures on binary op on single element string column
- PR #2422 Fix Pandas logical binary operation incompatibilites
- PR #2447 Fix CodeCov posting build statuses temporarily
- PR #2450 Fix erroneous null handling in `cudf.DataFrame`'s `apply_rows`
- PR #2470 Fix issues with empty strings and string categories (Java)
- PR #2471 Fix String Column Validity.
- PR #2481 Fix java validity buffer serialization
- PR #2485 Updated bytes calculation to use size_t to avoid overflow in column concat
- PR #2461 Fix groupby multiple aggregations same column
- PR #2514 Fix cudf::drop_nulls threshold handling in Cython
- PR #2516 Fix utilities include paths and meta.yaml header paths
- PR #2517 Fix device memory leak in to_dlpack tensor deleter
- PR #2511 Added import of orc, refactored exception handlers to not squash fatal exceptions

# cuDF 0.8.0 (27 June 2019)

## New Features

- PR #1524 Add GPU-accelerated JSON Lines parser with limited feature set
- PR #1569 Add support for Json objects to the JSON Lines reader
- PR #1622 Add Series.loc
- PR #1654 Add cudf::apply_boolean_mask: faster replacement for gdf_apply_stencil
- PR #1487 cython gather/scatter
- PR #1310 Implemented the slice/split functionality.
- PR #1630 Add Python layer to the GPU-accelerated JSON reader
- PR #1745 Add rounding of numeric columns via Numba
- PR #1772 JSON reader: add support for BytesIO and StringIO input
- PR #1527 Support GDF_BOOL8 in readers and writers
- PR #1819 Logical operators (AND, OR, NOT) for libcudf and cuDF
- PR #1813 ORC Reader: Add support for stripe selection
- PR #1828 JSON Reader: add suport for bool8 columns
- PR #1833 Add column iterator with/without nulls
- PR #1665 Add the point-in-polygon GIS function
- PR #1863 Series and Dataframe methods for all and any
- PR #1908 cudf::copy_range and cudf::fill for copying/assigning an index or range to a constant
- PR #1921 Add additional formats for typecasting to/from strings
- PR #1807 Add Series.dropna()
- PR #1987 Allow user defined functions in the form of ptx code to be passed to binops
- PR #1948 Add operator functions like `Series.add()` to DataFrame and Series
- PR #1954 Add skip test argument to GPU build script
- PR #2018 Add bindings for new groupby C++ API
- PR #1984 Add rolling window operations Series.rolling() and DataFrame.rolling()
- PR #1542 Python method and bindings for to_csv
- PR #1995 Add Java API
- PR #1998 Add google benchmark to cudf
- PR #1845 Add cudf::drop_duplicates, DataFrame.drop_duplicates
- PR #1652 Added `Series.where()` feature
- PR #2074 Java Aggregates, logical ops, and better RMM support
- PR #2140 Add a `cudf::transform` function

## Improvements

- PR #1538 Replacing LesserRTTI with inequality_comparator
- PR #1703 C++: Added non-aggregating `insert` to `concurrent_unordered_map` with specializations to store pairs with a single atomicCAS when possible.
- PR #1422 C++: Added a RAII wrapper for CUDA streams
- PR #1701 Added `unique` method for stringColumns
- PR #1713 Add documentation for Dask-XGBoost
- PR #1666 CSV Reader: Improve performance for files with large number of columns
- PR #1725 Enable the ability to use a single column groupby as its own index
- PR #1759 Add an example showing simultaneous rolling averages to `apply_grouped` documentation
- PR #1746 C++: Remove unused code: `windowed_ops.cu`, `sorting.cu`, `hash_ops.cu`
- PR #1748 C++: Add `bool` nullability flag to `device_table` row operators
- PR #1764 Improve Numerical column: `mean_var` and `mean`
- PR #1767 Speed up Python unit tests
- PR #1770 Added build.sh script, updated CI scripts and documentation
- PR #1739 ORC Reader: Add more pytest coverage
- PR #1696 Added null support in `Series.replace()`.
- PR #1390 Added some basic utility functions for `gdf_column`'s
- PR #1791 Added general column comparison code for testing
- PR #1795 Add printing of git submodule info to `print_env.sh`
- PR #1796 Removing old sort based group by code and gdf_filter
- PR #1811 Added funtions for copying/allocating `cudf::table`s
- PR #1838 Improve columnops.column_empty so that it returns typed columns instead of a generic Column
- PR #1890 Add utils.get_dummies- a pandas-like wrapper around one_hot-encoding
- PR #1823 CSV Reader: default the column type to string for empty dataframes
- PR #1827 Create bindings for scalar-vector binops, and update one_hot_encoding to use them
- PR #1817 Operators now support different sized dataframes as long as they don't share different sized columns
- PR #1855 Transition replace_nulls to new C++ API and update corresponding Cython/Python code
- PR #1858 Add `std::initializer_list` constructor to `column_wrapper`
- PR #1846 C++ type-erased gdf_equal_columns test util; fix gdf_equal_columns logic error
- PR #1390 Added some basic utility functions for `gdf_column`s
- PR #1391 Tidy up bit-resolution-operation and bitmask class code
- PR #1882 Add iloc functionality to MultiIndex dataframes
- PR #1884 Rolling windows: general enhancements and better coverage for unit tests
- PR #1886 support GDF_STRING_CATEGORY columns in apply_boolean_mask, drop_nulls and other libcudf functions
- PR #1896 Improve performance of groupby with levels specified in dask-cudf
- PR #1915 Improve iloc performance for non-contiguous row selection
- PR #1859 Convert read_json into a C++ API
- PR #1919 Rename libcudf namespace gdf to namespace cudf
- PR #1850 Support left_on and right_on for DataFrame merge operator
- PR #1930 Specialize constructor for `cudf::bool8` to cast argument to `bool`
- PR #1938 Add default constructor for `column_wrapper`
- PR #1930 Specialize constructor for `cudf::bool8` to cast argument to `bool`
- PR #1952 consolidate libcudf public API headers in include/cudf
- PR #1949 Improved selection with boolmask using libcudf `apply_boolean_mask`
- PR #1956 Add support for nulls in `query()`
- PR #1973 Update `std::tuple` to `std::pair` in top-most libcudf APIs and C++ transition guide
- PR #1981 Convert read_csv into a C++ API
- PR #1868 ORC Reader: Support row index for speed up on small/medium datasets
- PR #1964 Added support for list-like types in Series.str.cat
- PR #2005 Use HTML5 details tag in bug report issue template
- PR #2003 Removed few redundant unit-tests from test_string.py::test_string_cat
- PR #1944 Groupby design improvements
- PR #2017 Convert `read_orc()` into a C++ API
- PR #2011 Convert `read_parquet()` into a C++ API
- PR #1756 Add documentation "10 Minutes to cuDF and dask_cuDF"
- PR #2034 Adding support for string columns concatenation using "add" binary operator
- PR #2042 Replace old "10 Minutes" guide with new guide for docs build process
- PR #2036 Make library of common test utils to speed up tests compilation
- PR #2022 Facilitating get_dummies to be a high level api too
- PR #2050 Namespace IO readers and add back free-form `read_xxx` functions
- PR #2104 Add a functional ``sort=`` keyword argument to groupby
- PR #2108 Add `find_and_replace` for StringColumn for replacing single values

## Bug Fixes

- PR #1465 Fix for test_orc.py and test_sparse_df.py test failures
- PR #1583 Fix underlying issue in `as_index()` that was causing `Series.quantile()` to fail
- PR #1680 Add errors= keyword to drop() to fix cudf-dask bug
- PR #1651 Fix `query` function on empty dataframe
- PR #1616 Fix CategoricalColumn to access categories by index instead of iteration
- PR #1660 Fix bug in `loc` when indexing with a column name (a string)
- PR #1683 ORC reader: fix timestamp conversion to UTC
- PR #1613 Improve CategoricalColumn.fillna(-1) performance
- PR #1642 Fix failure of CSV_TEST gdf_csv_test.SkiprowsNrows on multiuser systems
- PR #1709 Fix handling of `datetime64[ms]` in `dataframe.select_dtypes`
- PR #1704 CSV Reader: Add support for the plus sign in number fields
- PR #1687 CSV reader: return an empty dataframe for zero size input
- PR #1757 Concatenating columns with null columns
- PR #1755 Add col_level keyword argument to melt
- PR #1758 Fix df.set_index() when setting index from an empty column
- PR #1749 ORC reader: fix long strings of NULL values resulting in incorrect data
- PR #1742 Parquet Reader: Fix index column name to match PANDAS compat
- PR #1782 Update libcudf doc version
- PR #1783 Update conda dependencies
- PR #1786 Maintain the original series name in series.unique output
- PR #1760 CSV Reader: fix segfault when dtype list only includes columns from usecols list
- PR #1831 build.sh: Assuming python is in PATH instead of using PYTHON env var
- PR #1839 Raise an error instead of segfaulting when transposing a DataFrame with StringColumns
- PR #1840 Retain index correctly during merge left_on right_on
- PR #1825 cuDF: Multiaggregation Groupby Failures
- PR #1789 CSV Reader: Fix missing support for specifying `int8` and `int16` dtypes
- PR #1857 Cython Bindings: Handle `bool` columns while calling `column_view_from_NDArrays`
- PR #1849 Allow DataFrame support methods to pass arguments to the methods
- PR #1847 Fixed #1375 by moving the nvstring check into the wrapper function
- PR #1864 Fixing cudf reduction for POWER platform
- PR #1869 Parquet reader: fix Dask timestamps not matching with Pandas (convert to milliseconds)
- PR #1876 add dtype=bool for `any`, `all` to treat integer column correctly
- PR #1875 CSV reader: take NaN values into account in dtype detection
- PR #1873 Add column dtype checking for the all/any methods
- PR #1902 Bug with string iteration in _apply_basic_agg
- PR #1887 Fix for initialization issue in pq_read_arg,orc_read_arg
- PR #1867 JSON reader: add support for null/empty fields, including the 'null' literal
- PR #1891 Fix bug #1750 in string column comparison
- PR #1909 Support of `to_pandas()` of boolean series with null values
- PR #1923 Use prefix removal when two aggs are called on a SeriesGroupBy
- PR #1914 Zero initialize gdf_column local variables
- PR #1959 Add support for comparing boolean Series to scalar
- PR #1966 Ignore index fix in series append
- PR #1967 Compute index __sizeof__ only once for DataFrame __sizeof__
- PR #1977 Support CUDA installation in default system directories
- PR #1982 Fixes incorrect index name after join operation
- PR #1985 Implement `GDF_PYMOD`, a special modulo that follows python's sign rules
- PR #1991 Parquet reader: fix decoding of NULLs
- PR #1990 Fixes a rendering bug in the `apply_grouped` documentation
- PR #1978 Fix for values being filled in an empty dataframe
- PR #2001 Correctly create MultiColumn from Pandas MultiColumn
- PR #2006 Handle empty dataframe groupby construction for dask
- PR #1965 Parquet Reader: Fix duplicate index column when it's already in `use_cols`
- PR #2033 Add pip to conda environment files to fix warning
- PR #2028 CSV Reader: Fix reading of uncompressed files without a recognized file extension
- PR #2073 Fix an issue when gathering columns with NVCategory and nulls
- PR #2053 cudf::apply_boolean_mask return empty column for empty boolean mask
- PR #2066 exclude `IteratorTest.mean_var_output` test from debug build
- PR #2069 Fix JNI code to use read_csv and read_parquet APIs
- PR #2071 Fix bug with unfound transitive dependencies for GTests in Ubuntu 18.04
- PR #2089 Configure Sphinx to render params correctly
- PR #2091 Fix another bug with unfound transitive dependencies for `cudftestutils` in Ubuntu 18.04
- PR #2115 Just apply `--disable-new-dtags` instead of trying to define all the transitive dependencies
- PR #2106 Fix errors in JitCache tests caused by sharing of device memory between processes
- PR #2120 Fix errors in JitCache tests caused by running multiple threads on the same data
- PR #2102 Fix memory leak in groupby
- PR #2113 fixed typo in to_csv code example


# cudf 0.7.2 (16 May 2019)

## New Features

- PR #1735 Added overload for atomicAdd on int64. Streamlined implementation of custom atomic overloads.
- PR #1741 Add MultiIndex concatenation

## Bug Fixes

- PR #1718 Fix issue with SeriesGroupBy MultiIndex in dask-cudf
- PR #1734 Python: fix performance regression for groupby count() aggregations
- PR #1768 Cython: fix handling read only schema buffers in gpuarrow reader


# cudf 0.7.1 (11 May 2019)

## New Features

- PR #1702 Lazy load MultiIndex to return groupby performance to near optimal.

## Bug Fixes

- PR #1708 Fix handling of `datetime64[ms]` in `dataframe.select_dtypes`


# cuDF 0.7.0 (10 May 2019)

## New Features

- PR #982 Implement gdf_group_by_without_aggregations and gdf_unique_indices functions
- PR #1142 Add `GDF_BOOL` column type
- PR #1194 Implement overloads for CUDA atomic operations
- PR #1292 Implemented Bitwise binary ops AND, OR, XOR (&, |, ^)
- PR #1235 Add GPU-accelerated Parquet Reader
- PR #1335 Added local_dict arg in `DataFrame.query()`.
- PR #1282 Add Series and DataFrame.describe()
- PR #1356 Rolling windows
- PR #1381 Add DataFrame._get_numeric_data
- PR #1388 Add CODEOWNERS file to auto-request reviews based on where changes are made
- PR #1396 Add DataFrame.drop method
- PR #1413 Add DataFrame.melt method
- PR #1412 Add DataFrame.pop()
- PR #1419 Initial CSV writer function
- PR #1441 Add Series level cumulative ops (cumsum, cummin, cummax, cumprod)
- PR #1420 Add script to build and test on a local gpuCI image
- PR #1440 Add DatetimeColumn.min(), DatetimeColumn.max()
- PR #1455 Add Series.Shift via Numba kernel
- PR #1441 Add Series level cumulative ops (cumsum, cummin, cummax, cumprod)
- PR #1461 Add Python coverage test to gpu build
- PR #1445 Parquet Reader: Add selective reading of rows and row group
- PR #1532 Parquet Reader: Add support for INT96 timestamps
- PR #1516 Add Series and DataFrame.ndim
- PR #1556 Add libcudf C++ transition guide
- PR #1466 Add GPU-accelerated ORC Reader
- PR #1565 Add build script for nightly doc builds
- PR #1508 Add Series isna, isnull, and notna
- PR #1456 Add Series.diff() via Numba kernel
- PR #1588 Add Index `astype` typecasting
- PR #1301 MultiIndex support
- PR #1599 Level keyword supported in groupby
- PR #929 Add support operations to dataframe
- PR #1609 Groupby accept list of Series
- PR #1658 Support `group_keys=True` keyword in groupby method

## Improvements

- PR #1531 Refactor closures as private functions in gpuarrow
- PR #1404 Parquet reader page data decoding speedup
- PR #1076 Use `type_dispatcher` in join, quantiles, filter, segmented sort, radix sort and hash_groupby
- PR #1202 Simplify README.md
- PR #1149 CSV Reader: Change convertStrToValue() functions to `__device__` only
- PR #1238 Improve performance of the CUDA trie used in the CSV reader
- PR #1245 Use file cache for JIT kernels
- PR #1278 Update CONTRIBUTING for new conda environment yml naming conventions
- PR #1163 Refactored UnaryOps. Reduced API to two functions: `gdf_unary_math` and `gdf_cast`. Added `abs`, `-`, and `~` ops. Changed bindings to Cython
- PR #1284 Update docs version
- PR #1287 add exclude argument to cudf.select_dtype function
- PR #1286 Refactor some of the CSV Reader kernels into generic utility functions
- PR #1291 fillna in `Series.to_gpu_array()` and `Series.to_array()` can accept the scalar too now.
- PR #1005 generic `reduction` and `scan` support
- PR #1349 Replace modernGPU sort join with thrust.
- PR #1363 Add a dataframe.mean(...) that raises NotImplementedError to satisfy `dask.dataframe.utils.is_dataframe_like`
- PR #1319 CSV Reader: Use column wrapper for gdf_column output alloc/dealloc
- PR #1376 Change series quantile default to linear
- PR #1399 Replace CFFI bindings for NVTX functions with Cython bindings
- PR #1389 Refactored `set_null_count()`
- PR #1386 Added macros `GDF_TRY()`, `CUDF_TRY()` and `ASSERT_CUDF_SUCCEEDED()`
- PR #1435 Rework CMake and conda recipes to depend on installed libraries
- PR #1391 Tidy up bit-resolution-operation and bitmask class code
- PR #1439 Add cmake variable to enable compiling CUDA code with -lineinfo
- PR #1462 Add ability to read parquet files from arrow::io::RandomAccessFile
- PR #1453 Convert CSV Reader CFFI to Cython
- PR #1479 Convert Parquet Reader CFFI to Cython
- PR #1397 Add a utility function for producing an overflow-safe kernel launch grid configuration
- PR #1382 Add GPU parsing of nested brackets to cuIO parsing utilities
- PR #1481 Add cudf::table constructor to allocate a set of `gdf_column`s
- PR #1484 Convert GroupBy CFFI to Cython
- PR #1463 Allow and default melt keyword argument var_name to be None
- PR #1486 Parquet Reader: Use device_buffer rather than device_ptr
- PR #1525 Add cudatoolkit conda dependency
- PR #1520 Renamed `src/dataframe` to `src/table` and moved `table.hpp`. Made `types.hpp` to be type declarations only.
- PR #1492 Convert transpose CFFI to Cython
- PR #1495 Convert binary and unary ops CFFI to Cython
- PR #1503 Convert sorting and hashing ops CFFI to Cython
- PR #1522 Use latest release version in update-version CI script
- PR #1533 Remove stale join CFFI, fix memory leaks in join Cython
- PR #1521 Added `row_bitmask` to compute bitmask for rows of a table. Merged `valids_ops.cu` and `bitmask_ops.cu`
- PR #1553 Overload `hash_row` to avoid using intial hash values. Updated `gdf_hash` to select between overloads
- PR #1585 Updated `cudf::table` to maintain own copy of wrapped `gdf_column*`s
- PR #1559 Add `except +` to all Cython function definitions to catch C++ exceptions properly
- PR #1617 `has_nulls` and `column_dtypes` for `cudf::table`
- PR #1590 Remove CFFI from the build / install process entirely
- PR #1536 Convert gpuarrow CFFI to Cython
- PR #1655 Add `Column._pointer` as a way to access underlying `gdf_column*` of a `Column`
- PR #1655 Update readme conda install instructions for cudf version 0.6 and 0.7


## Bug Fixes

- PR #1233 Fix dtypes issue while adding the column to `str` dataframe.
- PR #1254 CSV Reader: fix data type detection for floating-point numbers in scientific notation
- PR #1289 Fix looping over each value instead of each category in concatenation
- PR #1293 Fix Inaccurate error message in join.pyx
- PR #1308 Add atomicCAS overload for `int8_t`, `int16_t`
- PR #1317 Fix catch polymorphic exception by reference in ipc.cu
- PR #1325 Fix dtype of null bitmasks to int8
- PR #1326 Update build documentation to use -DCMAKE_CXX11_ABI=ON
- PR #1334 Add "na_position" argument to CategoricalColumn sort_by_values
- PR #1321 Fix out of bounds warning when checking Bzip2 header
- PR #1359 Add atomicAnd/Or/Xor for integers
- PR #1354 Fix `fillna()` behaviour when replacing values with different dtypes
- PR #1347 Fixed core dump issue while passing dict_dtypes without column names in `cudf.read_csv()`
- PR #1379 Fixed build failure caused due to error: 'col_dtype' may be used uninitialized
- PR #1392 Update cudf Dockerfile and package_versions.sh
- PR #1385 Added INT8 type to `_schema_to_dtype` for use in GpuArrowReader
- PR #1393 Fixed a bug in `gdf_count_nonzero_mask()` for the case of 0 bits to count
- PR #1395 Update CONTRIBUTING to use the environment variable CUDF_HOME
- PR #1416 Fix bug at gdf_quantile_exact and gdf_quantile_appox
- PR #1421 Fix remove creation of series multiple times during `add_column()`
- PR #1405 CSV Reader: Fix memory leaks on read_csv() failure
- PR #1328 Fix CategoricalColumn to_arrow() null mask
- PR #1433 Fix NVStrings/categories includes
- PR #1432 Update NVStrings to 0.7.* to coincide with 0.7 development
- PR #1483 Modify CSV reader to avoid cropping blank quoted characters in non-string fields
- PR #1446 Merge 1275 hotfix from master into branch-0.7
- PR #1447 Fix legacy groupby apply docstring
- PR #1451 Fix hash join estimated result size is not correct
- PR #1454 Fix local build script improperly change directory permissions
- PR #1490 Require Dask 1.1.0+ for `is_dataframe_like` test or skip otherwise.
- PR #1491 Use more specific directories & groups in CODEOWNERS
- PR #1497 Fix Thrust issue on CentOS caused by missing default constructor of host_vector elements
- PR #1498 Add missing include guard to device_atomics.cuh and separated DEVICE_ATOMICS_TEST
- PR #1506 Fix csv-write call to updated NVStrings method
- PR #1510 Added nvstrings `fillna()` function
- PR #1507 Parquet Reader: Default string data to GDF_STRING
- PR #1535 Fix doc issue to ensure correct labelling of cudf.series
- PR #1537 Fix `undefined reference` link error in HashPartitionTest
- PR #1548 Fix ci/local/build.sh README from using an incorrect image example
- PR #1551 CSV Reader: Fix integer column name indexing
- PR #1586 Fix broken `scalar_wrapper::operator==`
- PR #1591 ORC/Parquet Reader: Fix missing import for FileNotFoundError exception
- PR #1573 Parquet Reader: Fix crash due to clash with ORC reader datasource
- PR #1607 Revert change of `column.to_dense_buffer` always return by copy for performance concerns
- PR #1618 ORC reader: fix assert & data output when nrows/skiprows isn't aligned to stripe boundaries
- PR #1631 Fix failure of TYPES_TEST on some gcc-7 based systems.
- PR #1641 CSV Reader: Fix skip_blank_lines behavior with Windows line terminators (\r\n)
- PR #1648 ORC reader: fix non-deterministic output when skiprows is non-zero
- PR #1676 Fix groupby `as_index` behaviour with `MultiIndex`
- PR #1659 Fix bug caused by empty groupbys and multiindex slicing throwing exceptions
- PR #1656 Correct Groupby failure in dask when un-aggregable columns are left in dataframe.
- PR #1689 Fix groupby performance regression
- PR #1694 Add Cython as a runtime dependency since it's required in `setup.py`


# cuDF 0.6.1 (25 Mar 2019)

## Bug Fixes

- PR #1275 Fix CentOS exception in DataFrame.hash_partition from using value "returned" by a void function


# cuDF 0.6.0 (22 Mar 2019)

## New Features

- PR #760 Raise `FileNotFoundError` instead of `GDF_FILE_ERROR` in `read_csv` if the file does not exist
- PR #539 Add Python bindings for replace function
- PR #823 Add Doxygen configuration to enable building HTML documentation for libcudf C/C++ API
- PR #807 CSV Reader: Add byte_range parameter to specify the range in the input file to be read
- PR #857 Add Tail method for Series/DataFrame and update Head method to use iloc
- PR #858 Add series feature hashing support
- PR #871 CSV Reader: Add support for NA values, including user specified strings
- PR #893 Adds PyArrow based parquet readers / writers to Python, fix category dtype handling, fix arrow ingest buffer size issues
- PR #867 CSV Reader: Add support for ignoring blank lines and comment lines
- PR #887 Add Series digitize method
- PR #895 Add Series groupby
- PR #898 Add DataFrame.groupby(level=0) support
- PR #920 Add feather, JSON, HDF5 readers / writers from PyArrow / Pandas
- PR #888 CSV Reader: Add prefix parameter for column names, used when parsing without a header
- PR #913 Add DLPack support: convert between cuDF DataFrame and DLTensor
- PR #939 Add ORC reader from PyArrow
- PR #918 Add Series.groupby(level=0) support
- PR #906 Add binary and comparison ops to DataFrame
- PR #958 Support unary and binary ops on indexes
- PR #964 Add `rename` method to `DataFrame`, `Series`, and `Index`
- PR #985 Add `Series.to_frame` method
- PR #985 Add `drop=` keyword to reset_index method
- PR #994 Remove references to pygdf
- PR #990 Add external series groupby support
- PR #988 Add top-level merge function to cuDF
- PR #992 Add comparison binaryops to DateTime columns
- PR #996 Replace relative path imports with absolute paths in tests
- PR #995 CSV Reader: Add index_col parameter to specify the column name or index to be used as row labels
- PR #1004 Add `from_gpu_matrix` method to DataFrame
- PR #997 Add property index setter
- PR #1007 Replace relative path imports with absolute paths in cudf
- PR #1013 select columns with df.columns
- PR #1016 Rename Series.unique_count() to nunique() to match pandas API
- PR #947 Prefixsum to handle nulls and float types
- PR #1029 Remove rest of relative path imports
- PR #1021 Add filtered selection with assignment for Dataframes
- PR #872 Adding NVCategory support to cudf apis
- PR #1052 Add left/right_index and left/right_on keywords to merge
- PR #1091 Add `indicator=` and `suffixes=` keywords to merge
- PR #1107 Add unsupported keywords to Series.fillna
- PR #1032 Add string support to cuDF python
- PR #1136 Removed `gdf_concat`
- PR #1153 Added function for getting the padded allocation size for valid bitmask
- PR #1148 Add cudf.sqrt for dataframes and Series
- PR #1159 Add Python bindings for libcudf dlpack functions
- PR #1155 Add __array_ufunc__ for DataFrame and Series for sqrt
- PR #1168 to_frame for series accepts a name argument


## Improvements

- PR #1218 Add dask-cudf page to API docs
- PR #892 Add support for heterogeneous types in binary ops with JIT
- PR #730 Improve performance of `gdf_table` constructor
- PR #561 Add Doxygen style comments to Join CUDA functions
- PR #813 unified libcudf API functions by replacing gpu_ with gdf_
- PR #822 Add support for `__cuda_array_interface__` for ingest
- PR #756 Consolidate common helper functions from unordered map and multimap
- PR #753 Improve performance of groupby sum and average, especially for cases with few groups.
- PR #836 Add ingest support for arrow chunked arrays in Column, Series, DataFrame creation
- PR #763 Format doxygen comments for csv_read_arg struct
- PR #532 CSV Reader: Use type dispatcher instead of switch block
- PR #694 Unit test utilities improvements
- PR #878 Add better indexing to Groupby
- PR #554 Add `empty` method and `is_monotonic` attribute to `Index`
- PR #1040 Fixed up Doxygen comment tags
- PR #909 CSV Reader: Avoid host->device->host copy for header row data
- PR #916 Improved unit testing and error checking for `gdf_column_concat`
- PR #941 Replace `numpy` call in `Series.hash_encode` with `numba`
- PR #942 Added increment/decrement operators for wrapper types
- PR #943 Updated `count_nonzero_mask` to return `num_rows` when the mask is null
- PR #952 Added trait to map C++ type to `gdf_dtype`
- PR #966 Updated RMM submodule.
- PR #998 Add IO reader/writer modules to API docs, fix for missing cudf.Series docs
- PR #1017 concatenate along columns for Series and DataFrames
- PR #1002 Support indexing a dataframe with another boolean dataframe
- PR #1018 Better concatenation for Series and Dataframes
- PR #1036 Use Numpydoc style docstrings
- PR #1047 Adding gdf_dtype_extra_info to gdf_column_view_augmented
- PR #1054 Added default ctor to SerialTrieNode to overcome Thrust issue in CentOS7 + CUDA10
- PR #1024 CSV Reader: Add support for hexadecimal integers in integral-type columns
- PR #1033 Update `fillna()` to use libcudf function `gdf_replace_nulls`
- PR #1066 Added inplace assignment for columns and select_dtypes for dataframes
- PR #1026 CSV Reader: Change the meaning and type of the quoting parameter to match Pandas
- PR #1100 Adds `CUDF_EXPECTS` error-checking macro
- PR #1092 Fix select_dtype docstring
- PR #1111 Added cudf::table
- PR #1108 Sorting for datetime columns
- PR #1120 Return a `Series` (not a `Column`) from `Series.cat.set_categories()`
- PR #1128 CSV Reader: The last data row does not need to be line terminated
- PR #1183 Bump Arrow version to 0.12.1
- PR #1208 Default to CXX11_ABI=ON
- PR #1252 Fix NVStrings dependencies for cuda 9.2 and 10.0
- PR #2037 Optimize the existing `gather` and `scatter` routines in `libcudf`

## Bug Fixes

- PR #821 Fix flake8 issues revealed by flake8 update
- PR #808 Resolved renamed `d_columns_valids` variable name
- PR #820 CSV Reader: fix the issue where reader adds additional rows when file uses \r\n as a line terminator
- PR #780 CSV Reader: Fix scientific notation parsing and null values for empty quotes
- PR #815 CSV Reader: Fix data parsing when tabs are present in the input CSV file
- PR #850 Fix bug where left joins where the left df has 0 rows causes a crash
- PR #861 Fix memory leak by preserving the boolean mask index
- PR #875 Handle unnamed indexes in to/from arrow functions
- PR #877 Fix ingest of 1 row arrow tables in from arrow function
- PR #876 Added missing `<type_traits>` include
- PR #889 Deleted test_rmm.py which has now moved to RMM repo
- PR #866 Merge v0.5.1 numpy ABI hotfix into 0.6
- PR #917 value_counts return int type on empty columns
- PR #611 Renamed `gdf_reduce_optimal_output_size()` -> `gdf_reduction_get_intermediate_output_size()`
- PR #923 fix index for negative slicing for cudf dataframe and series
- PR #927 CSV Reader: Fix category GDF_CATEGORY hashes not being computed properly
- PR #921 CSV Reader: Fix parsing errors with delim_whitespace, quotations in the header row, unnamed columns
- PR #933 Fix handling objects of all nulls in series creation
- PR #940 CSV Reader: Fix an issue where the last data row is missing when using byte_range
- PR #945 CSV Reader: Fix incorrect datetime64 when milliseconds or space separator are used
- PR #959 Groupby: Problem with column name lookup
- PR #950 Converting dataframe/recarry with non-contiguous arrays
- PR #963 CSV Reader: Fix another issue with missing data rows when using byte_range
- PR #999 Fix 0 sized kernel launches and empty sort_index exception
- PR #993 Fix dtype in selecting 0 rows from objects
- PR #1009 Fix performance regression in `to_pandas` method on DataFrame
- PR #1008 Remove custom dask communication approach
- PR #1001 CSV Reader: Fix a memory access error when reading a large (>2GB) file with date columns
- PR #1019 Binary Ops: Fix error when one input column has null mask but other doesn't
- PR #1014 CSV Reader: Fix false positives in bool value detection
- PR #1034 CSV Reader: Fix parsing floating point precision and leading zero exponents
- PR #1044 CSV Reader: Fix a segfault when byte range aligns with a page
- PR #1058 Added support for `DataFrame.loc[scalar]`
- PR #1060 Fix column creation with all valid nan values
- PR #1073 CSV Reader: Fix an issue where a column name includes the return character
- PR #1090 Updating Doxygen Comments
- PR #1080 Fix dtypes returned from loc / iloc because of lists
- PR #1102 CSV Reader: Minor fixes and memory usage improvements
- PR #1174: Fix release script typo
- PR #1137 Add prebuild script for CI
- PR #1118 Enhanced the `DataFrame.from_records()` feature
- PR #1129 Fix join performance with index parameter from using numpy array
- PR #1145 Issue with .agg call on multi-column dataframes
- PR #908 Some testing code cleanup
- PR #1167 Fix issue with null_count not being set after inplace fillna()
- PR #1184 Fix iloc performance regression
- PR #1185 Support left_on/right_on and also on=str in merge
- PR #1200 Fix allocating bitmasks with numba instead of rmm in allocate_mask function
- PR #1213 Fix bug with csv reader requesting subset of columns using wrong datatype
- PR #1223 gpuCI: Fix label on rapidsai channel on gpu build scripts
- PR #1242 Add explicit Thrust exec policy to fix NVCATEGORY_TEST segfault on some platforms
- PR #1246 Fix categorical tests that failed due to bad implicit type conversion
- PR #1255 Fix overwriting conda package main label uploads
- PR #1259 Add dlpack includes to pip build


# cuDF 0.5.1 (05 Feb 2019)

## Bug Fixes

- PR #842 Avoid using numpy via cimport to prevent ABI issues in Cython compilation


# cuDF 0.5.0 (28 Jan 2019)

## New Features

- PR #722 Add bzip2 decompression support to `read_csv()`
- PR #693 add ZLIB-based GZIP/ZIP support to `read_csv_strings()`
- PR #411 added null support to gdf_order_by (new API) and cudf_table::sort
- PR #525 Added GitHub Issue templates for bugs, documentation, new features, and questions
- PR #501 CSV Reader: Add support for user-specified decimal point and thousands separator to read_csv_strings()
- PR #455 CSV Reader: Add support for user-specified decimal point and thousands separator to read_csv()
- PR #439 add `DataFrame.drop` method similar to pandas
- PR #356 add `DataFrame.transpose` method and `DataFrame.T` property similar to pandas
- PR #505 CSV Reader: Add support for user-specified boolean values
- PR #350 Implemented Series replace function
- PR #490 Added print_env.sh script to gather relevant environment details when reporting cuDF issues
- PR #474 add ZLIB-based GZIP/ZIP support to `read_csv()`
- PR #547 Added melt similar to `pandas.melt()`
- PR #491 Add CI test script to check for updates to CHANGELOG.md in PRs
- PR #550 Add CI test script to check for style issues in PRs
- PR #558 Add CI scripts for cpu-based conda and gpu-based test builds
- PR #524 Add Boolean Indexing
- PR #564 Update python `sort_values` method to use updated libcudf `gdf_order_by` API
- PR #509 CSV Reader: Input CSV file can now be passed in as a text or a binary buffer
- PR #607 Add `__iter__` and iteritems to DataFrame class
- PR #643 added a new api gdf_replace_nulls that allows a user to replace nulls in a column

## Improvements

- PR #426 Removed sort-based groupby and refactored existing groupby APIs. Also improves C++/CUDA compile time.
- PR #461 Add `CUDF_HOME` variable in README.md to replace relative pathing.
- PR #472 RMM: Created centralized rmm::device_vector alias and rmm::exec_policy
- PR #500 Improved the concurrent hash map class to support partitioned (multi-pass) hash table building.
- PR #454 Improve CSV reader docs and examples
- PR #465 Added templated C++ API for RMM to avoid explicit cast to `void**`
- PR #513 `.gitignore` tweaks
- PR #521 Add `assert_eq` function for testing
- PR #502 Simplify Dockerfile for local dev, eliminate old conda/pip envs
- PR #549 Adds `-rdynamic` compiler flag to nvcc for Debug builds
- PR #472 RMM: Created centralized rmm::device_vector alias and rmm::exec_policy
- PR #577 Added external C++ API for scatter/gather functions
- PR #500 Improved the concurrent hash map class to support partitioned (multi-pass) hash table building
- PR #583 Updated `gdf_size_type` to `int`
- PR #500 Improved the concurrent hash map class to support partitioned (multi-pass) hash table building
- PR #617 Added .dockerignore file. Prevents adding stale cmake cache files to the docker container
- PR #658 Reduced `JOIN_TEST` time by isolating overflow test of hash table size computation
- PR #664 Added Debuging instructions to README
- PR #651 Remove noqa marks in `__init__.py` files
- PR #671 CSV Reader: uncompressed buffer input can be parsed without explicitly specifying compression as None
- PR #684 Make RMM a submodule
- PR #718 Ensure sum, product, min, max methods pandas compatibility on empty datasets
- PR #720 Refactored Index classes to make them more Pandas-like, added CategoricalIndex
- PR #749 Improve to_arrow and from_arrow Pandas compatibility
- PR #766 Remove TravisCI references, remove unused variables from CMake, fix ARROW_VERSION in Cmake
- PR #773 Add build-args back to Dockerfile and handle dependencies based on environment yml file
- PR #781 Move thirdparty submodules to root and symlink in /cpp
- PR #843 Fix broken cudf/python API examples, add new methods to the API index

## Bug Fixes

- PR #569 CSV Reader: Fix days being off-by-one when parsing some dates
- PR #531 CSV Reader: Fix incorrect parsing of quoted numbers
- PR #465 Added templated C++ API for RMM to avoid explicit cast to `void**`
- PR #473 Added missing <random> include
- PR #478 CSV Reader: Add api support for auto column detection, header, mangle_dupe_cols, usecols
- PR #495 Updated README to correct where cffi pytest should be executed
- PR #501 Fix the intermittent segfault caused by the `thousands` and `compression` parameters in the csv reader
- PR #502 Simplify Dockerfile for local dev, eliminate old conda/pip envs
- PR #512 fix bug for `on` parameter in `DataFrame.merge` to allow for None or single column name
- PR #511 Updated python/cudf/bindings/join.pyx to fix cudf merge printing out dtypes
- PR #513 `.gitignore` tweaks
- PR #521 Add `assert_eq` function for testing
- PR #537 Fix CMAKE_CUDA_STANDARD_REQURIED typo in CMakeLists.txt
- PR #447 Fix silent failure in initializing DataFrame from generator
- PR #545 Temporarily disable csv reader thousands test to prevent segfault (test re-enabled in PR #501)
- PR #559 Fix Assertion error while using `applymap` to change the output dtype
- PR #575 Update `print_env.sh` script to better handle missing commands
- PR #612 Prevent an exception from occuring with true division on integer series.
- PR #630 Fix deprecation warning for `pd.core.common.is_categorical_dtype`
- PR #622 Fix Series.append() behaviour when appending values with different numeric dtype
- PR #603 Fix error while creating an empty column using None.
- PR #673 Fix array of strings not being caught in from_pandas
- PR #644 Fix return type and column support of dataframe.quantile()
- PR #634 Fix create `DataFrame.from_pandas()` with numeric column names
- PR #654 Add resolution check for GDF_TIMESTAMP in Join
- PR #648 Enforce one-to-one copy required when using `numba>=0.42.0`
- PR #645 Fix cmake build type handling not setting debug options when CMAKE_BUILD_TYPE=="Debug"
- PR #669 Fix GIL deadlock when launching multiple python threads that make Cython calls
- PR #665 Reworked the hash map to add a way to report the destination partition for a key
- PR #670 CMAKE: Fix env include path taking precedence over libcudf source headers
- PR #674 Check for gdf supported column types
- PR #677 Fix 'gdf_csv_test_Dates' gtest failure due to missing nrows parameter
- PR #604 Fix the parsing errors while reading a csv file using `sep` instead of `delimiter`.
- PR #686 Fix converting nulls to NaT values when converting Series to Pandas/Numpy
- PR #689 CSV Reader: Fix behavior with skiprows+header to match pandas implementation
- PR #691 Fixes Join on empty input DFs
- PR #706 CSV Reader: Fix broken dtype inference when whitespace is in data
- PR #717 CSV reader: fix behavior when parsing a csv file with no data rows
- PR #724 CSV Reader: fix build issue due to parameter type mismatch in a std::max call
- PR #734 Prevents reading undefined memory in gpu_expand_mask_bits numba kernel
- PR #747 CSV Reader: fix an issue where CUDA allocations fail with some large input files
- PR #750 Fix race condition for handling NVStrings in CMake
- PR #719 Fix merge column ordering
- PR #770 Fix issue where RMM submodule pointed to wrong branch and pin other to correct branches
- PR #778 Fix hard coded ABI off setting
- PR #784 Update RMM submodule commit-ish and pip paths
- PR #794 Update `rmm::exec_policy` usage to fix segmentation faults when used as temprory allocator.
- PR #800 Point git submodules to branches of forks instead of exact commits


# cuDF 0.4.0 (05 Dec 2018)

## New Features

- PR #398 add pandas-compatible `DataFrame.shape()` and `Series.shape()`
- PR #394 New documentation feature "10 Minutes to cuDF"
- PR #361 CSV Reader: Add support for strings with delimiters

## Improvements

 - PR #436 Improvements for type_dispatcher and wrapper structs
 - PR #429 Add CHANGELOG.md (this file)
 - PR #266 use faster CUDA-accelerated DataFrame column/Series concatenation.
 - PR #379 new C++ `type_dispatcher` reduces code complexity in supporting many data types.
 - PR #349 Improve performance for creating columns from memoryview objects
 - PR #445 Update reductions to use type_dispatcher. Adds integer types support to sum_of_squares.
 - PR #448 Improve installation instructions in README.md
 - PR #456 Change default CMake build to Release, and added option for disabling compilation of tests

## Bug Fixes

 - PR #444 Fix csv_test CUDA too many resources requested fail.
 - PR #396 added missing output buffer in validity tests for groupbys.
 - PR #408 Dockerfile updates for source reorganization
 - PR #437 Add cffi to Dockerfile conda env, fixes "cannot import name 'librmm'"
 - PR #417 Fix `map_test` failure with CUDA 10
 - PR #414 Fix CMake installation include file paths
 - PR #418 Properly cast string dtypes to programmatic dtypes when instantiating columns
 - PR #427 Fix and tests for Concatenation illegal memory access with nulls


# cuDF 0.3.0 (23 Nov 2018)

## New Features

 - PR #336 CSV Reader string support

## Improvements

 - PR #354 source code refactored for better organization. CMake build system overhaul. Beginning of transition to Cython bindings.
 - PR #290 Add support for typecasting to/from datetime dtype
 - PR #323 Add handling pyarrow boolean arrays in input/out, add tests
 - PR #325 GDF_VALIDITY_UNSUPPORTED now returned for algorithms that don't support non-empty valid bitmasks
 - PR #381 Faster InputTooLarge Join test completes in ms rather than minutes.
 - PR #373 .gitignore improvements
 - PR #367 Doc cleanup & examples for DataFrame methods
 - PR #333 Add Rapids Memory Manager documentation
 - PR #321 Rapids Memory Manager adds file/line location logging and convenience macros
 - PR #334 Implement DataFrame `__copy__` and `__deepcopy__`
 - PR #271 Add NVTX ranges to pygdf
 - PR #311 Document system requirements for conda install

## Bug Fixes

 - PR #337 Retain index on `scale()` function
 - PR #344 Fix test failure due to PyArrow 0.11 Boolean handling
 - PR #364 Remove noexcept from managed_allocator;  CMakeLists fix for NVstrings
 - PR #357 Fix bug that made all series be considered booleans for indexing
 - PR #351 replace conda env configuration for developers
 - PRs #346 #360 Fix CSV reading of negative numbers
 - PR #342 Fix CMake to use conda-installed nvstrings
 - PR #341 Preserve categorical dtype after groupby aggregations
 - PR #315 ReadTheDocs build update to fix missing libcuda.so
 - PR #320 FIX out-of-bounds access error in reductions.cu
 - PR #319 Fix out-of-bounds memory access in libcudf count_valid_bits
 - PR #303 Fix printing empty dataframe


# cuDF 0.2.0 and cuDF 0.1.0

These were initial releases of cuDF based on previously separate pyGDF and libGDF libraries.<|MERGE_RESOLUTION|>--- conflicted
+++ resolved
@@ -33,14 +33,9 @@
 - PR #2446 Add __array_function__ for index
 - PR #2437 ORC reader: Add 'use_np_dtypes' option
 - PR #2382 Add CategoricalAccessor add, remove, rename, and ordering methods
-<<<<<<< HEAD
 - PR #2449 Java column vector: added support for getting byte count of strings in a ColumnVector 
 - PR #2425 Allow rolling window to accept array-based user-defined functions
 - PR #2358 Add cudf::nans_to_nulls to convert floating point column with `nan`s into `bitmask`
-=======
-- PR #2449 Java column vector: added support for getting byte count of strings in a ColumnVector
-- PR #2358 Add the function to convert column of floating points with `nan`s into `bitmask`
->>>>>>> e6f22721
 - PR #2489 Add drop argument to set_index
 - PR #2491 Add Java bindings for ORC reader 'use_np_dtypes' option
 - PR #2213 Support s/ms/us/ns DatetimeColumn time unit resolutions
