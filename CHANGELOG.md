--- conflicted
+++ resolved
@@ -9,27 +9,20 @@
 - PR #2585 ORC & Parquet Readers: Remove millisecond timestamp restriction
 - PR #2559 Add Series.tolist()
 - PR #2653 Add Java bindings for rolling window operations
-<<<<<<< HEAD
-- PR #2674 Add __contains__ for Index/Series/Column
-=======
 - PR #2480 Merge `custreamz` codebase into `cudf` repo
 - PR #2674 Add __contains__ for Index/Series/Column
 - PR #2635 Add support to read from remote and cloud sources like s3, gcs, hdfs
->>>>>>> af668b85
 - PR #2722 Add Java bindings for NVTX ranges
 - PR #2702 Add make_bool to dataset generation functions
 - PR #2394 Move `rapidsai/custrings` into `cudf`
 - PR #2734 Final sync of custrings source into cudf
 - PR #2724 Add libcudf support for __contains__
-<<<<<<< HEAD
-=======
 - PR #2781 Add issorted to is_monotonic
 - PR #2685 Add cudf::scatter_to_tables and cython binding
 - PR #2743 Add Java bindings for NVStrings timestamp2long as part of String ColumnVector casting
 - PR #2785 Add nvstrings Python docs
 - PR #2786 Add benchmarks option to root build.sh
 - PR #2773 Add Fisher's unbiased kurtosis and skew for Series/DataFrame
->>>>>>> af668b85
 
 ## Improvements
 
@@ -39,25 +32,19 @@
 - PR #2648 Cython/Python reorg
 - PR #2588 Update Series.append documentation
 - PR #2632 Replace dask-cudf set_index code with upstream
-<<<<<<< HEAD
-=======
 - PR #2682 Add cudf.set_allocator() function for easier allocator init
->>>>>>> af668b85
 - PR #2642 Improve null printing and testing
 - PR #2747 Add missing Cython headers / cudftestutil lib to conda package for cuspatial build
 - PR #2706 Compute CSV format in device code to speedup performance
 - PR #2673 Add support for np.longlong type
 - PR #2703 move dask serialization dispatch into cudf
 - PR #2729 Handle file-handle input in to_csv
-<<<<<<< HEAD
-=======
 - PR #2741 CSV Reader: Move kernel functions into its own file
 - PR #2766 Improve nvstrings python cmake flexibility
 - PR #2756 Add out_time_unit option to csv reader, support timestamp resolutions
 - PR #2771 Stopgap alias for to_gpu_matrix()
 - PR #2783 Support mapping input columns to function arguments in apply kernels
 - PR #2645 libcudf unique_count for Series.nunique 
->>>>>>> af668b85
 
 ## Bug Fixes
 
@@ -78,10 +65,7 @@
 - PR #2669 AVRO reader: fix non-deterministic output
 - PR #2668 Update Java bindings to specify timestamp units for ORC and Parquet readers
 - PR #2679 AVRO reader: fix cuda errors when decoding compressed streams
-<<<<<<< HEAD
-=======
 - PR #2692 Add concatenation for data-frame with different headers (empty and non-empty)
->>>>>>> af668b85
 - PR #2651 Remove nvidia driver installation from ci/cpu/build.sh
 - PR #2697 Ensure csv reader sets datetime column time units
 - PR #2698 Return RangeIndex from contiguous slice of RangeIndex
@@ -93,8 +77,6 @@
 - PR #2736 Pin Jitify branch to v0.10 version
 - PR #2742 IO Readers: Fix possible silent failures when creating `NvStrings` instance
 - PR #2753 Fix java quantile API calls
-<<<<<<< HEAD
-=======
 - PR #2762 Fix validity processing for time in java
 - PR #2796 Fix handling string slicing and other nvstrings delegated methods with dask
 - PR #2769 Fix link to API docs in README.md
@@ -104,7 +86,6 @@
 - PR #2716 Added Exception for `StringMethods` in string methods
 - PR #2787 Fix Broadcasting `None` to `cudf-series`
 - PR #2795 Fix java build/cast error
->>>>>>> af668b85
 
 
 # cuDF 0.9.0 (21 Aug 2019)
