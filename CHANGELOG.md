--- conflicted
+++ resolved
@@ -68,12 +68,9 @@
 - PR #3796 Improve on round-robin with the case when number partitions greater than number of rows.
 - PR #3805 Avoid CuPy 7.1.0 for now
 - PR #3758 detail::scatter variant with map iterator support
-<<<<<<< HEAD
 - PR #3897 Port cuIO JSON reader to cudf::column types
-=======
 - PR #3882 Fail loudly when creating a StringColumn from nvstrings with > MAX_VAL(int32) bytes
 - PR #3823 Add header file for detail search functions
->>>>>>> 0fa88df7
 - PR #2438 Build GBench Benchmarks in CI
 - PR #3713 Adding aggregation support to rolling_window
 - PR #3875 Add abstract sink for IO writers, used by ORC and Parquet writers for now
