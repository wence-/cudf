--- conflicted
+++ resolved
@@ -7,11 +7,8 @@
 - PR #2098 Align DataFrame and Series indices before executing binary ops
 - PR #2160 Merge `dask-cudf` codebase into `cudf` repo
 - PR #2149 CSV Reader: Add `hex` dtype for explicit hexadecimal parsing
-<<<<<<< HEAD
 - PR #2177 CSV Reader: Add `parse_dates` parameter for explicit date inference
-=======
 - PR #2171 Add CodeCov integration, fix doc version, make --skip-tests work when invoking with source
->>>>>>> bc474940
 
 ## Improvements
 
