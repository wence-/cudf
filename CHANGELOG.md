--- conflicted
+++ resolved
@@ -135,13 +135,10 @@
 - PR #4328 Add memory threshold callbacks for Java RMM event handler
 - PR #4336 Move a bunch of internal nvstrings code to use native StringColumns
 - PR #4166 Port `is_sorted.pyx` to use libcudf++ APIs
-<<<<<<< HEAD
 - PR #4333 nvstrings case/capitalization cython bindings
-=======
 - PR #4345 Removed an undesirable backwards include from /include to /src in cuIO writers.hpp
 - PR #4362 Move pq_chunked_state struct into it's own header to match how orc writer is doing it.
 - PR #4339 Port libcudf strings `wrap` api to cython/python
->>>>>>> 9bd1c2f2
 
 ## Bug Fixes
 
