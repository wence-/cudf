# cuDF 0.10.0 (Date TBD)

## New Features

- PR #2522 Add Java bindings for NVStrings backed upper and lower case mutators
- PR #2607 Add Java bindings for parsing JSON
- PR #2629 Add dropna= parameter to groupby
- PR #2585 ORC & Parquet Readers: Remove millisecond timestamp restriction
- PR #2653 Add Java bindings for rolling window operations

## Improvements

- PR #2578 Update legacy_groupby to use libcudf group_by_without_aggregation
- PR #2581 Removed `managed` allocator from hash map classes.
- PR #2571 Remove unnecessary managed memory from gdf_column_concat
- PR #2648 Cython/Python reorg
- PR #2588 Update Series.append documentation
- PR #2632 Replace dask-cudf set_index code with upstream


## Bug Fixes

- PR #2584 ORC Reader: fix parsing of `DECIMAL` index positions
- PR #2619 Fix groupby serialization/deserialization
- PR #2614 Update Java version to match
- PR #2601 Fixes nlargest(1) issue in Series and Dataframe
- PR #2610 Fix a bug in index serialization (properly pass DeviceNDArray)
- PR #2621 Fixes the floordiv issue of not promoting float type when rhs is 0
- PR #2611 Types Test: fix static casting from negative int to string
- PR #2618 IO Readers: Fix datasource memory map failure for multiple reads
- PR #2615 fix string category partitioning in java API
- PR #2641 fix string category and timeunit concat in the java API
- PR #2658 Fix astype() for null categorical columns
- PR #2660 fix column string category and timeunit concat in the java API
- PR #2664 ORC reader: fix `skip_rows` larger than first stripe
- PR #2654 Allow Java gdfOrderBy to work with string categories
<<<<<<< HEAD
- PR #2651 Remove nvidia driver installation from ci/cpu/build.sh
=======
- PR #2669 AVRO reader: fix non-deterministic output
- PR #2668 Update Java bindings to specify timestamp units for ORC and Parquet readers
- PR #2679 AVRO reader: fix cuda errors when decoding compressed streams
>>>>>>> e53a6e69


# cuDF 0.9.0 (Date TBD)

## New Features

- PR #1993 Add CUDA-accelerated series aggregations: mean, var, std
- PR #2111 IO Readers: Support memory buffer, file-like object, and URL inputs
- PR #2012 Add `reindex()` to DataFrame and Series
- PR #2097 Add GPU-accelerated AVRO reader
- PR #2098 Support binary ops on DFs and Series with mismatched indices
- PR #2160 Merge `dask-cudf` codebase into `cudf` repo
- PR #2149 CSV Reader: Add `hex` dtype for explicit hexadecimal parsing
- PR #2156 Add `upper_bound()` and `lower_bound()` for libcudf tables and `searchsorted()` for cuDF Series
- PR #2158 CSV Reader: Support single, non-list/dict argument for `dtype`
- PR #2177 CSV Reader: Add `parse_dates` parameter for explicit date inference
- PR #1744 cudf::apply_boolean_mask and cudf::drop_nulls support for cudf::table inputs (multi-column)
- PR #2196 Add `DataFrame.dropna()`
- PR #2197 CSV Writer: add `chunksize` parameter for `to_csv`
- PR #2215 `type_dispatcher` benchmark
- PR #2179 Add Java quantiles
- PR #2157 Add __array_function__ to DataFrame and Series
- PR #2212 Java support for ORC reader
- PR #2224 Add DataFrame isna, isnull, notna functions
- PR #2236 Add Series.drop_duplicates
- PR #2105 Add hash-based join benchmark
- PR #2316 Add unique, nunique, and value_counts for datetime columns
- PR #2337 Add Java support for slicing a ColumnVector
- PR #2049 Add cudf::merge (sorted merge)
- PR #2368 Full cudf+dask Parquet Support
- PR #2380 New cudf::is_sorted checks whether cudf::table is sorted
- PR #2356 Java column vector standard deviation support
- PR #2221 MultiIndex full indexing - Support iloc and wildcards for loc
- PR #2429 Java support for getting length of strings in a ColumnVector
- PR #2415 Add `value_counts` for series of any type
- PR #2446 Add __array_function__ for index
- PR #2437 ORC reader: Add 'use_np_dtypes' option
- PR #2382 Add CategoricalAccessor add, remove, rename, and ordering methods
- PR #2464 Native implement `__cuda_array_interface__` for Series/Index/Column objects
- PR #2425 Rolling window now accepts array-based user-defined functions
- PR #2442 Add __setitem__
- PR #2449 Java support for getting byte count of strings in a ColumnVector
- PR #2492 Add groupby.size() method
- PR #2358 Add cudf::nans_to_nulls: convert floating point column into bitmask
- PR #2489 Add drop argument to set_index
- PR #2491 Add Java bindings for ORC reader 'use_np_dtypes' option
- PR #2213 Support s/ms/us/ns DatetimeColumn time unit resolutions
- PR #2536 Add _constructor properties to Series and DataFrame

## Improvements

- PR #2103 Move old `column` and `bitmask` files into `legacy/` directory
- PR #2109 added name to Python column classes
- PR #1947 Cleanup serialization code
- PR #2125 More aggregate in java API
- PR #2127 Add in java Scalar tests
- PR #2088 Refactor of Python groupby code
- PR #2130 Java serialization and deserialization of tables.
- PR #2131 Chunk rows logic added to csv_writer
- PR #2129 Add functions in the Java API to support nullable column filtering
- PR #2165 made changes to get_dummies api for it to be available in MethodCache
- PR #2171 Add CodeCov integration, fix doc version, make --skip-tests work when invoking with source
- PR #2184 handle remote orc files for dask-cudf
- PR #2186 Add `getitem` and `getattr` style access to Rolling objects
- PR #2168 Use cudf.Column for CategoricalColumn's categories instead of a tuple
- PR #2193 DOC: cudf::type_dispatcher documentation for specializing dispatched functors
- PR #2199 Better java support for appending strings
- PR #2176 Added column dtype support for datetime, int8, int16 to csv_writer
- PR #2209 Matching `get_dummies` & `select_dtypes` behavior to pandas
- PR #2217 Updated Java bindings to use the new groupby API
- PR #2214 DOC: Update doc instructions to build/install `cudf` and `dask-cudf`
- PR #2220 Update Java bindings for reduction rename
- PR #2232 Move CodeCov upload from build script to Jenkins
- PR #2225 refactor to use libcudf for gathering columns in dataframes
- PR #2293 Improve join performance (faster compute_join_output_size)
- PR #2300 Create separate dask codeowners for dask-cudf codebase
- PR #2304 gdf_group_by_without_aggregations returns gdf_column
- PR #2309 Java readers: remove redundant copy of result pointers
- PR #2307 Add `black` and `isort` to style checker script
- PR #2345 Restore removal of old groupby implementation
- PR #2342 Improve `astype()` to operate all ways
- PR #2329 using libcudf cudf::copy for column deep copy
- PR #2344 DOC: docs on code formatting for contributors
- PR #2376 Add inoperative axis= and win_type= arguments to Rolling()
- PR #2378 remove dask for (de-)serialization of cudf objects
- PR #2353 Bump Arrow and Dask versions
- PR #2377 Replace `standard_python_slice` with just `slice.indices()`
- PR #2373 cudf.DataFrame enchancements & Series.values support
- PR #2392 Remove dlpack submodule; make cuDF's Cython API externally accessible
- PR #2430 Updated Java bindings to use the new unary API
- PR #2406 Moved all existing `table` related files to a `legacy/` directory
- PR #2350 Performance related changes to get_dummies
- PR #2420 Remove `cudautils.astype` and replace with `typecast.apply_cast`
- PR #2456 Small improvement to typecast utility
- PR #2458 Fix handling of thirdparty packages in `isort` config
- PR #2459 IO Readers: Consolidate all readers to use `datasource` class
- PR #2475 Exposed type_dispatcher.hpp, nvcategory_util.hpp and wrapper_types.hpp in the include folder
- PR #2484 Enabled building libcudf as a static library
- PR #2453 Streamline CUDA_REL environment variable
- PR #2483 Bundle Boost filesystem dependency in the Java jar
- PR #2486 Java API hash functions
- PR #2481 Adds the ignore_null_keys option to the java api
- PR #2490 Java api: support multiple aggregates for the same column
- PR #2510 Java api: uses table based apply_boolean_mask
- PR #2432 Use pandas formatting for console, html, and latex output
- PR #2573 Bump numba version to 0.45.1
- PR #2606 Fix references to notebooks-contrib


## Bug Fixes

- PR #2086 Fixed quantile api behavior mismatch in series & dataframe
- PR #2128 Add offset param to host buffer readers in java API.
- PR #2145 Work around binops validity checks for java
- PR #2146 Work around unary_math validity checks for java
- PR #2151 Fixes bug in cudf::copy_range where null_count was invalid
- PR #2139 matching to pandas describe behavior & fixing nan values issue
- PR #2161 Implicitly convert unsigned to signed integer types in binops
- PR #2154 CSV Reader: Fix bools misdetected as strings dtype
- PR #2178 Fix bug in rolling bindings where a view of an ephemeral column was being taken
- PR #2180 Fix issue with isort reordering `importorskip` below imports depending on them
- PR #2187 fix to honor dtype when numpy arrays are passed to columnops.as_column
- PR #2190 Fix issue in astype conversion of string column to 'str'
- PR #2208 Fix issue with calling `head()` on one row dataframe
- PR #2229 Propagate exceptions from Cython cdef functions
- PR #2234 Fix issue with local build script not properly building
- PR #2223 Fix CUDA invalid configuration errors reported after loading small compressed ORC files
- PR #2162 Setting is_unique and is_monotonic-related attributes
- PR #2244 Fix ORC RLEv2 delta mode decoding with nonzero residual delta width
- PR #2297 Work around `var/std` unsupported only at debug build
- PR #2302 Fixed java serialization corner case
- PR #2355 Handle float16 in binary operations
- PR #2311 Fix copy behaviour for GenericIndex
- PR #2349 Fix issues with String filter in java API
- PR #2323 Fix groupby on categoricals
- PR #2328 Ensure order is preserved in CategoricalAccessor._set_categories
- PR #2202 Fix issue with unary ops mishandling empty input
- PR #2326 Fix for bug in DLPack when reading multiple columns
- PR #2324 Fix cudf Docker build
- PR #2325 Fix ORC RLEv2 patched base mode decoding with nonzero patch width
- PR #2235 Fix get_dummies to be compatible with dask
- PR #2332 Zero initialize gdf_dtype_extra_info
- PR #2355 Handle float16 in binary operations
- PR #2360 Fix missing dtype handling in cudf.Series & columnops.as_column
- PR #2364 Fix quantile api and other trivial issues around it
- PR #2361 Fixed issue with `codes` of CategoricalIndex
- PR #2357 Fixed inconsistent type of index created with from_pandas vs direct construction
- PR #2389 Fixed Rolling __getattr__ and __getitem__ for offset based windows
- PR #2402 Fixed bug in valid mask computation in cudf::copy_if (apply_boolean_mask)
- PR #2401 Fix to a scalar datetime(of type Days) issue
- PR #2386 Correctly allocate output valids in groupby
- PR #2411 Fixed failures on binary op on single element string column
- PR #2422 Fix Pandas logical binary operation incompatibilites
- PR #2447 Fix CodeCov posting build statuses temporarily
- PR #2450 Fix erroneous null handling in `cudf.DataFrame`'s `apply_rows`
- PR #2470 Fix issues with empty strings and string categories (Java)
- PR #2471 Fix String Column Validity.
- PR #2481 Fix java validity buffer serialization
- PR #2485 Updated bytes calculation to use size_t to avoid overflow in column concat
- PR #2461 Fix groupby multiple aggregations same column
- PR #2514 Fix cudf::drop_nulls threshold handling in Cython
- PR #2516 Fix utilities include paths and meta.yaml header paths
- PR #2517 Fix device memory leak in to_dlpack tensor deleter
- PR #2431 Fix local build generated file ownerships
- PR #2511 Added import of orc, refactored exception handlers to not squash fatal exceptions
- PR #2527 Fix index and column input handling in dask_cudf read_parquet
- PR #2466 Fix `dataframe.query` returning null rows erroneously
- PR #2548 Orc reader: fix non-deterministic data decoding at chunk boundaries
- PR #2557 fix cudautils import in string.py
- PR #2521 Fix casting datetimes from/to the same resolution
- PR #2545 Fix MultiIndexes with datetime levels
- PR #2560 Remove duplicate `dlpack` definition in conda recipe
- PR #2567 Fix ColumnVector.fromScalar issues while dealing with null scalars
- PR #2565 Orc reader: fix incorrect data decoding of int64 data types
- PR #2577 Fix search benchmark compilation error by adding necessary header
- PR #2604 Fix a bug in copying.pyx:_normalize_types that upcasted int32 to int64


# cuDF 0.8.0 (27 June 2019)

## New Features

- PR #1524 Add GPU-accelerated JSON Lines parser with limited feature set
- PR #1569 Add support for Json objects to the JSON Lines reader
- PR #1622 Add Series.loc
- PR #1654 Add cudf::apply_boolean_mask: faster replacement for gdf_apply_stencil
- PR #1487 cython gather/scatter
- PR #1310 Implemented the slice/split functionality.
- PR #1630 Add Python layer to the GPU-accelerated JSON reader
- PR #1745 Add rounding of numeric columns via Numba
- PR #1772 JSON reader: add support for BytesIO and StringIO input
- PR #1527 Support GDF_BOOL8 in readers and writers
- PR #1819 Logical operators (AND, OR, NOT) for libcudf and cuDF
- PR #1813 ORC Reader: Add support for stripe selection
- PR #1828 JSON Reader: add suport for bool8 columns
- PR #1833 Add column iterator with/without nulls
- PR #1665 Add the point-in-polygon GIS function
- PR #1863 Series and Dataframe methods for all and any
- PR #1908 cudf::copy_range and cudf::fill for copying/assigning an index or range to a constant
- PR #1921 Add additional formats for typecasting to/from strings
- PR #1807 Add Series.dropna()
- PR #1987 Allow user defined functions in the form of ptx code to be passed to binops
- PR #1948 Add operator functions like `Series.add()` to DataFrame and Series
- PR #1954 Add skip test argument to GPU build script
- PR #2018 Add bindings for new groupby C++ API
- PR #1984 Add rolling window operations Series.rolling() and DataFrame.rolling()
- PR #1542 Python method and bindings for to_csv
- PR #1995 Add Java API
- PR #1998 Add google benchmark to cudf
- PR #1845 Add cudf::drop_duplicates, DataFrame.drop_duplicates
- PR #1652 Added `Series.where()` feature
- PR #2074 Java Aggregates, logical ops, and better RMM support
- PR #2140 Add a `cudf::transform` function
- PR #2068 Concatenation of different typed columns

## Improvements

- PR #1538 Replacing LesserRTTI with inequality_comparator
- PR #1703 C++: Added non-aggregating `insert` to `concurrent_unordered_map` with specializations to store pairs with a single atomicCAS when possible.
- PR #1422 C++: Added a RAII wrapper for CUDA streams
- PR #1701 Added `unique` method for stringColumns
- PR #1713 Add documentation for Dask-XGBoost
- PR #1666 CSV Reader: Improve performance for files with large number of columns
- PR #1725 Enable the ability to use a single column groupby as its own index
- PR #1759 Add an example showing simultaneous rolling averages to `apply_grouped` documentation
- PR #1746 C++: Remove unused code: `windowed_ops.cu`, `sorting.cu`, `hash_ops.cu`
- PR #1748 C++: Add `bool` nullability flag to `device_table` row operators
- PR #1764 Improve Numerical column: `mean_var` and `mean`
- PR #1767 Speed up Python unit tests
- PR #1770 Added build.sh script, updated CI scripts and documentation
- PR #1739 ORC Reader: Add more pytest coverage
- PR #1696 Added null support in `Series.replace()`.
- PR #1390 Added some basic utility functions for `gdf_column`'s
- PR #1791 Added general column comparison code for testing
- PR #1795 Add printing of git submodule info to `print_env.sh`
- PR #1796 Removing old sort based group by code and gdf_filter
- PR #1811 Added funtions for copying/allocating `cudf::table`s
- PR #1838 Improve columnops.column_empty so that it returns typed columns instead of a generic Column
- PR #1890 Add utils.get_dummies- a pandas-like wrapper around one_hot-encoding
- PR #1823 CSV Reader: default the column type to string for empty dataframes
- PR #1827 Create bindings for scalar-vector binops, and update one_hot_encoding to use them
- PR #1817 Operators now support different sized dataframes as long as they don't share different sized columns
- PR #1855 Transition replace_nulls to new C++ API and update corresponding Cython/Python code
- PR #1858 Add `std::initializer_list` constructor to `column_wrapper`
- PR #1846 C++ type-erased gdf_equal_columns test util; fix gdf_equal_columns logic error
- PR #1390 Added some basic utility functions for `gdf_column`s
- PR #1391 Tidy up bit-resolution-operation and bitmask class code
- PR #1882 Add iloc functionality to MultiIndex dataframes
- PR #1884 Rolling windows: general enhancements and better coverage for unit tests
- PR #1886 support GDF_STRING_CATEGORY columns in apply_boolean_mask, drop_nulls and other libcudf functions
- PR #1896 Improve performance of groupby with levels specified in dask-cudf
- PR #1915 Improve iloc performance for non-contiguous row selection
- PR #1859 Convert read_json into a C++ API
- PR #1919 Rename libcudf namespace gdf to namespace cudf
- PR #1850 Support left_on and right_on for DataFrame merge operator
- PR #1930 Specialize constructor for `cudf::bool8` to cast argument to `bool`
- PR #1938 Add default constructor for `column_wrapper`
- PR #1930 Specialize constructor for `cudf::bool8` to cast argument to `bool`
- PR #1952 consolidate libcudf public API headers in include/cudf
- PR #1949 Improved selection with boolmask using libcudf `apply_boolean_mask`
- PR #1956 Add support for nulls in `query()`
- PR #1973 Update `std::tuple` to `std::pair` in top-most libcudf APIs and C++ transition guide
- PR #1981 Convert read_csv into a C++ API
- PR #1868 ORC Reader: Support row index for speed up on small/medium datasets
- PR #1964 Added support for list-like types in Series.str.cat
- PR #2005 Use HTML5 details tag in bug report issue template
- PR #2003 Removed few redundant unit-tests from test_string.py::test_string_cat
- PR #1944 Groupby design improvements
- PR #2017 Convert `read_orc()` into a C++ API
- PR #2011 Convert `read_parquet()` into a C++ API
- PR #1756 Add documentation "10 Minutes to cuDF and dask_cuDF"
- PR #2034 Adding support for string columns concatenation using "add" binary operator
- PR #2042 Replace old "10 Minutes" guide with new guide for docs build process
- PR #2036 Make library of common test utils to speed up tests compilation
- PR #2022 Facilitating get_dummies to be a high level api too
- PR #2050 Namespace IO readers and add back free-form `read_xxx` functions
- PR #2104 Add a functional ``sort=`` keyword argument to groupby
- PR #2108 Add `find_and_replace` for StringColumn for replacing single values

## Bug Fixes

- PR #1465 Fix for test_orc.py and test_sparse_df.py test failures
- PR #1583 Fix underlying issue in `as_index()` that was causing `Series.quantile()` to fail
- PR #1680 Add errors= keyword to drop() to fix cudf-dask bug
- PR #1651 Fix `query` function on empty dataframe
- PR #1616 Fix CategoricalColumn to access categories by index instead of iteration
- PR #1660 Fix bug in `loc` when indexing with a column name (a string)
- PR #1683 ORC reader: fix timestamp conversion to UTC
- PR #1613 Improve CategoricalColumn.fillna(-1) performance
- PR #1642 Fix failure of CSV_TEST gdf_csv_test.SkiprowsNrows on multiuser systems
- PR #1709 Fix handling of `datetime64[ms]` in `dataframe.select_dtypes`
- PR #1704 CSV Reader: Add support for the plus sign in number fields
- PR #1687 CSV reader: return an empty dataframe for zero size input
- PR #1757 Concatenating columns with null columns
- PR #1755 Add col_level keyword argument to melt
- PR #1758 Fix df.set_index() when setting index from an empty column
- PR #1749 ORC reader: fix long strings of NULL values resulting in incorrect data
- PR #1742 Parquet Reader: Fix index column name to match PANDAS compat
- PR #1782 Update libcudf doc version
- PR #1783 Update conda dependencies
- PR #1786 Maintain the original series name in series.unique output
- PR #1760 CSV Reader: fix segfault when dtype list only includes columns from usecols list
- PR #1831 build.sh: Assuming python is in PATH instead of using PYTHON env var
- PR #1839 Raise an error instead of segfaulting when transposing a DataFrame with StringColumns
- PR #1840 Retain index correctly during merge left_on right_on
- PR #1825 cuDF: Multiaggregation Groupby Failures
- PR #1789 CSV Reader: Fix missing support for specifying `int8` and `int16` dtypes
- PR #1857 Cython Bindings: Handle `bool` columns while calling `column_view_from_NDArrays`
- PR #1849 Allow DataFrame support methods to pass arguments to the methods
- PR #1847 Fixed #1375 by moving the nvstring check into the wrapper function
- PR #1864 Fixing cudf reduction for POWER platform
- PR #1869 Parquet reader: fix Dask timestamps not matching with Pandas (convert to milliseconds)
- PR #1876 add dtype=bool for `any`, `all` to treat integer column correctly
- PR #1875 CSV reader: take NaN values into account in dtype detection
- PR #1873 Add column dtype checking for the all/any methods
- PR #1902 Bug with string iteration in _apply_basic_agg
- PR #1887 Fix for initialization issue in pq_read_arg,orc_read_arg
- PR #1867 JSON reader: add support for null/empty fields, including the 'null' literal
- PR #1891 Fix bug #1750 in string column comparison
- PR #1909 Support of `to_pandas()` of boolean series with null values
- PR #1923 Use prefix removal when two aggs are called on a SeriesGroupBy
- PR #1914 Zero initialize gdf_column local variables
- PR #1959 Add support for comparing boolean Series to scalar
- PR #1966 Ignore index fix in series append
- PR #1967 Compute index __sizeof__ only once for DataFrame __sizeof__
- PR #1977 Support CUDA installation in default system directories
- PR #1982 Fixes incorrect index name after join operation
- PR #1985 Implement `GDF_PYMOD`, a special modulo that follows python's sign rules
- PR #1991 Parquet reader: fix decoding of NULLs
- PR #1990 Fixes a rendering bug in the `apply_grouped` documentation
- PR #1978 Fix for values being filled in an empty dataframe
- PR #2001 Correctly create MultiColumn from Pandas MultiColumn
- PR #2006 Handle empty dataframe groupby construction for dask
- PR #1965 Parquet Reader: Fix duplicate index column when it's already in `use_cols`
- PR #2033 Add pip to conda environment files to fix warning
- PR #2028 CSV Reader: Fix reading of uncompressed files without a recognized file extension
- PR #2073 Fix an issue when gathering columns with NVCategory and nulls
- PR #2053 cudf::apply_boolean_mask return empty column for empty boolean mask
- PR #2066 exclude `IteratorTest.mean_var_output` test from debug build
- PR #2069 Fix JNI code to use read_csv and read_parquet APIs
- PR #2071 Fix bug with unfound transitive dependencies for GTests in Ubuntu 18.04
- PR #2089 Configure Sphinx to render params correctly
- PR #2091 Fix another bug with unfound transitive dependencies for `cudftestutils` in Ubuntu 18.04
- PR #2115 Just apply `--disable-new-dtags` instead of trying to define all the transitive dependencies
- PR #2106 Fix errors in JitCache tests caused by sharing of device memory between processes
- PR #2120 Fix errors in JitCache tests caused by running multiple threads on the same data
- PR #2102 Fix memory leak in groupby
- PR #2113 fixed typo in to_csv code example


# cudf 0.7.2 (16 May 2019)

## New Features

- PR #1735 Added overload for atomicAdd on int64. Streamlined implementation of custom atomic overloads.
- PR #1741 Add MultiIndex concatenation

## Bug Fixes

- PR #1718 Fix issue with SeriesGroupBy MultiIndex in dask-cudf
- PR #1734 Python: fix performance regression for groupby count() aggregations
- PR #1768 Cython: fix handling read only schema buffers in gpuarrow reader


# cudf 0.7.1 (11 May 2019)

## New Features

- PR #1702 Lazy load MultiIndex to return groupby performance to near optimal.

## Bug Fixes

- PR #1708 Fix handling of `datetime64[ms]` in `dataframe.select_dtypes`


# cuDF 0.7.0 (10 May 2019)

## New Features

- PR #982 Implement gdf_group_by_without_aggregations and gdf_unique_indices functions
- PR #1142 Add `GDF_BOOL` column type
- PR #1194 Implement overloads for CUDA atomic operations
- PR #1292 Implemented Bitwise binary ops AND, OR, XOR (&, |, ^)
- PR #1235 Add GPU-accelerated Parquet Reader
- PR #1335 Added local_dict arg in `DataFrame.query()`.
- PR #1282 Add Series and DataFrame.describe()
- PR #1356 Rolling windows
- PR #1381 Add DataFrame._get_numeric_data
- PR #1388 Add CODEOWNERS file to auto-request reviews based on where changes are made
- PR #1396 Add DataFrame.drop method
- PR #1413 Add DataFrame.melt method
- PR #1412 Add DataFrame.pop()
- PR #1419 Initial CSV writer function
- PR #1441 Add Series level cumulative ops (cumsum, cummin, cummax, cumprod)
- PR #1420 Add script to build and test on a local gpuCI image
- PR #1440 Add DatetimeColumn.min(), DatetimeColumn.max()
- PR #1455 Add Series.Shift via Numba kernel
- PR #1441 Add Series level cumulative ops (cumsum, cummin, cummax, cumprod)
- PR #1461 Add Python coverage test to gpu build
- PR #1445 Parquet Reader: Add selective reading of rows and row group
- PR #1532 Parquet Reader: Add support for INT96 timestamps
- PR #1516 Add Series and DataFrame.ndim
- PR #1556 Add libcudf C++ transition guide
- PR #1466 Add GPU-accelerated ORC Reader
- PR #1565 Add build script for nightly doc builds
- PR #1508 Add Series isna, isnull, and notna
- PR #1456 Add Series.diff() via Numba kernel
- PR #1588 Add Index `astype` typecasting
- PR #1301 MultiIndex support
- PR #1599 Level keyword supported in groupby
- PR #929 Add support operations to dataframe
- PR #1609 Groupby accept list of Series
- PR #1658 Support `group_keys=True` keyword in groupby method

## Improvements

- PR #1531 Refactor closures as private functions in gpuarrow
- PR #1404 Parquet reader page data decoding speedup
- PR #1076 Use `type_dispatcher` in join, quantiles, filter, segmented sort, radix sort and hash_groupby
- PR #1202 Simplify README.md
- PR #1149 CSV Reader: Change convertStrToValue() functions to `__device__` only
- PR #1238 Improve performance of the CUDA trie used in the CSV reader
- PR #1245 Use file cache for JIT kernels
- PR #1278 Update CONTRIBUTING for new conda environment yml naming conventions
- PR #1163 Refactored UnaryOps. Reduced API to two functions: `gdf_unary_math` and `gdf_cast`. Added `abs`, `-`, and `~` ops. Changed bindings to Cython
- PR #1284 Update docs version
- PR #1287 add exclude argument to cudf.select_dtype function
- PR #1286 Refactor some of the CSV Reader kernels into generic utility functions
- PR #1291 fillna in `Series.to_gpu_array()` and `Series.to_array()` can accept the scalar too now.
- PR #1005 generic `reduction` and `scan` support
- PR #1349 Replace modernGPU sort join with thrust.
- PR #1363 Add a dataframe.mean(...) that raises NotImplementedError to satisfy `dask.dataframe.utils.is_dataframe_like`
- PR #1319 CSV Reader: Use column wrapper for gdf_column output alloc/dealloc
- PR #1376 Change series quantile default to linear
- PR #1399 Replace CFFI bindings for NVTX functions with Cython bindings
- PR #1389 Refactored `set_null_count()`
- PR #1386 Added macros `GDF_TRY()`, `CUDF_TRY()` and `ASSERT_CUDF_SUCCEEDED()`
- PR #1435 Rework CMake and conda recipes to depend on installed libraries
- PR #1391 Tidy up bit-resolution-operation and bitmask class code
- PR #1439 Add cmake variable to enable compiling CUDA code with -lineinfo
- PR #1462 Add ability to read parquet files from arrow::io::RandomAccessFile
- PR #1453 Convert CSV Reader CFFI to Cython
- PR #1479 Convert Parquet Reader CFFI to Cython
- PR #1397 Add a utility function for producing an overflow-safe kernel launch grid configuration
- PR #1382 Add GPU parsing of nested brackets to cuIO parsing utilities
- PR #1481 Add cudf::table constructor to allocate a set of `gdf_column`s
- PR #1484 Convert GroupBy CFFI to Cython
- PR #1463 Allow and default melt keyword argument var_name to be None
- PR #1486 Parquet Reader: Use device_buffer rather than device_ptr
- PR #1525 Add cudatoolkit conda dependency
- PR #1520 Renamed `src/dataframe` to `src/table` and moved `table.hpp`. Made `types.hpp` to be type declarations only.
- PR #1492 Convert transpose CFFI to Cython
- PR #1495 Convert binary and unary ops CFFI to Cython
- PR #1503 Convert sorting and hashing ops CFFI to Cython
- PR #1522 Use latest release version in update-version CI script
- PR #1533 Remove stale join CFFI, fix memory leaks in join Cython
- PR #1521 Added `row_bitmask` to compute bitmask for rows of a table. Merged `valids_ops.cu` and `bitmask_ops.cu`
- PR #1553 Overload `hash_row` to avoid using intial hash values. Updated `gdf_hash` to select between overloads
- PR #1585 Updated `cudf::table` to maintain own copy of wrapped `gdf_column*`s
- PR #1559 Add `except +` to all Cython function definitions to catch C++ exceptions properly
- PR #1617 `has_nulls` and `column_dtypes` for `cudf::table`
- PR #1590 Remove CFFI from the build / install process entirely
- PR #1536 Convert gpuarrow CFFI to Cython
- PR #1655 Add `Column._pointer` as a way to access underlying `gdf_column*` of a `Column`
- PR #1655 Update readme conda install instructions for cudf version 0.6 and 0.7


## Bug Fixes

- PR #1233 Fix dtypes issue while adding the column to `str` dataframe.
- PR #1254 CSV Reader: fix data type detection for floating-point numbers in scientific notation
- PR #1289 Fix looping over each value instead of each category in concatenation
- PR #1293 Fix Inaccurate error message in join.pyx
- PR #1308 Add atomicCAS overload for `int8_t`, `int16_t`
- PR #1317 Fix catch polymorphic exception by reference in ipc.cu
- PR #1325 Fix dtype of null bitmasks to int8
- PR #1326 Update build documentation to use -DCMAKE_CXX11_ABI=ON
- PR #1334 Add "na_position" argument to CategoricalColumn sort_by_values
- PR #1321 Fix out of bounds warning when checking Bzip2 header
- PR #1359 Add atomicAnd/Or/Xor for integers
- PR #1354 Fix `fillna()` behaviour when replacing values with different dtypes
- PR #1347 Fixed core dump issue while passing dict_dtypes without column names in `cudf.read_csv()`
- PR #1379 Fixed build failure caused due to error: 'col_dtype' may be used uninitialized
- PR #1392 Update cudf Dockerfile and package_versions.sh
- PR #1385 Added INT8 type to `_schema_to_dtype` for use in GpuArrowReader
- PR #1393 Fixed a bug in `gdf_count_nonzero_mask()` for the case of 0 bits to count
- PR #1395 Update CONTRIBUTING to use the environment variable CUDF_HOME
- PR #1416 Fix bug at gdf_quantile_exact and gdf_quantile_appox
- PR #1421 Fix remove creation of series multiple times during `add_column()`
- PR #1405 CSV Reader: Fix memory leaks on read_csv() failure
- PR #1328 Fix CategoricalColumn to_arrow() null mask
- PR #1433 Fix NVStrings/categories includes
- PR #1432 Update NVStrings to 0.7.* to coincide with 0.7 development
- PR #1483 Modify CSV reader to avoid cropping blank quoted characters in non-string fields
- PR #1446 Merge 1275 hotfix from master into branch-0.7
- PR #1447 Fix legacy groupby apply docstring
- PR #1451 Fix hash join estimated result size is not correct
- PR #1454 Fix local build script improperly change directory permissions
- PR #1490 Require Dask 1.1.0+ for `is_dataframe_like` test or skip otherwise.
- PR #1491 Use more specific directories & groups in CODEOWNERS
- PR #1497 Fix Thrust issue on CentOS caused by missing default constructor of host_vector elements
- PR #1498 Add missing include guard to device_atomics.cuh and separated DEVICE_ATOMICS_TEST
- PR #1506 Fix csv-write call to updated NVStrings method
- PR #1510 Added nvstrings `fillna()` function
- PR #1507 Parquet Reader: Default string data to GDF_STRING
- PR #1535 Fix doc issue to ensure correct labelling of cudf.series
- PR #1537 Fix `undefined reference` link error in HashPartitionTest
- PR #1548 Fix ci/local/build.sh README from using an incorrect image example
- PR #1551 CSV Reader: Fix integer column name indexing
- PR #1586 Fix broken `scalar_wrapper::operator==`
- PR #1591 ORC/Parquet Reader: Fix missing import for FileNotFoundError exception
- PR #1573 Parquet Reader: Fix crash due to clash with ORC reader datasource
- PR #1607 Revert change of `column.to_dense_buffer` always return by copy for performance concerns
- PR #1618 ORC reader: fix assert & data output when nrows/skiprows isn't aligned to stripe boundaries
- PR #1631 Fix failure of TYPES_TEST on some gcc-7 based systems.
- PR #1641 CSV Reader: Fix skip_blank_lines behavior with Windows line terminators (\r\n)
- PR #1648 ORC reader: fix non-deterministic output when skiprows is non-zero
- PR #1676 Fix groupby `as_index` behaviour with `MultiIndex`
- PR #1659 Fix bug caused by empty groupbys and multiindex slicing throwing exceptions
- PR #1656 Correct Groupby failure in dask when un-aggregable columns are left in dataframe.
- PR #1689 Fix groupby performance regression
- PR #1694 Add Cython as a runtime dependency since it's required in `setup.py`


# cuDF 0.6.1 (25 Mar 2019)

## Bug Fixes

- PR #1275 Fix CentOS exception in DataFrame.hash_partition from using value "returned" by a void function


# cuDF 0.6.0 (22 Mar 2019)

## New Features

- PR #760 Raise `FileNotFoundError` instead of `GDF_FILE_ERROR` in `read_csv` if the file does not exist
- PR #539 Add Python bindings for replace function
- PR #823 Add Doxygen configuration to enable building HTML documentation for libcudf C/C++ API
- PR #807 CSV Reader: Add byte_range parameter to specify the range in the input file to be read
- PR #857 Add Tail method for Series/DataFrame and update Head method to use iloc
- PR #858 Add series feature hashing support
- PR #871 CSV Reader: Add support for NA values, including user specified strings
- PR #893 Adds PyArrow based parquet readers / writers to Python, fix category dtype handling, fix arrow ingest buffer size issues
- PR #867 CSV Reader: Add support for ignoring blank lines and comment lines
- PR #887 Add Series digitize method
- PR #895 Add Series groupby
- PR #898 Add DataFrame.groupby(level=0) support
- PR #920 Add feather, JSON, HDF5 readers / writers from PyArrow / Pandas
- PR #888 CSV Reader: Add prefix parameter for column names, used when parsing without a header
- PR #913 Add DLPack support: convert between cuDF DataFrame and DLTensor
- PR #939 Add ORC reader from PyArrow
- PR #918 Add Series.groupby(level=0) support
- PR #906 Add binary and comparison ops to DataFrame
- PR #958 Support unary and binary ops on indexes
- PR #964 Add `rename` method to `DataFrame`, `Series`, and `Index`
- PR #985 Add `Series.to_frame` method
- PR #985 Add `drop=` keyword to reset_index method
- PR #994 Remove references to pygdf
- PR #990 Add external series groupby support
- PR #988 Add top-level merge function to cuDF
- PR #992 Add comparison binaryops to DateTime columns
- PR #996 Replace relative path imports with absolute paths in tests
- PR #995 CSV Reader: Add index_col parameter to specify the column name or index to be used as row labels
- PR #1004 Add `from_gpu_matrix` method to DataFrame
- PR #997 Add property index setter
- PR #1007 Replace relative path imports with absolute paths in cudf
- PR #1013 select columns with df.columns
- PR #1016 Rename Series.unique_count() to nunique() to match pandas API
- PR #947 Prefixsum to handle nulls and float types
- PR #1029 Remove rest of relative path imports
- PR #1021 Add filtered selection with assignment for Dataframes
- PR #872 Adding NVCategory support to cudf apis
- PR #1052 Add left/right_index and left/right_on keywords to merge
- PR #1091 Add `indicator=` and `suffixes=` keywords to merge
- PR #1107 Add unsupported keywords to Series.fillna
- PR #1032 Add string support to cuDF python
- PR #1136 Removed `gdf_concat`
- PR #1153 Added function for getting the padded allocation size for valid bitmask
- PR #1148 Add cudf.sqrt for dataframes and Series
- PR #1159 Add Python bindings for libcudf dlpack functions
- PR #1155 Add __array_ufunc__ for DataFrame and Series for sqrt
- PR #1168 to_frame for series accepts a name argument


## Improvements

- PR #1218 Add dask-cudf page to API docs
- PR #892 Add support for heterogeneous types in binary ops with JIT
- PR #730 Improve performance of `gdf_table` constructor
- PR #561 Add Doxygen style comments to Join CUDA functions
- PR #813 unified libcudf API functions by replacing gpu_ with gdf_
- PR #822 Add support for `__cuda_array_interface__` for ingest
- PR #756 Consolidate common helper functions from unordered map and multimap
- PR #753 Improve performance of groupby sum and average, especially for cases with few groups.
- PR #836 Add ingest support for arrow chunked arrays in Column, Series, DataFrame creation
- PR #763 Format doxygen comments for csv_read_arg struct
- PR #532 CSV Reader: Use type dispatcher instead of switch block
- PR #694 Unit test utilities improvements
- PR #878 Add better indexing to Groupby
- PR #554 Add `empty` method and `is_monotonic` attribute to `Index`
- PR #1040 Fixed up Doxygen comment tags
- PR #909 CSV Reader: Avoid host->device->host copy for header row data
- PR #916 Improved unit testing and error checking for `gdf_column_concat`
- PR #941 Replace `numpy` call in `Series.hash_encode` with `numba`
- PR #942 Added increment/decrement operators for wrapper types
- PR #943 Updated `count_nonzero_mask` to return `num_rows` when the mask is null
- PR #952 Added trait to map C++ type to `gdf_dtype`
- PR #966 Updated RMM submodule.
- PR #998 Add IO reader/writer modules to API docs, fix for missing cudf.Series docs
- PR #1017 concatenate along columns for Series and DataFrames
- PR #1002 Support indexing a dataframe with another boolean dataframe
- PR #1018 Better concatenation for Series and Dataframes
- PR #1036 Use Numpydoc style docstrings
- PR #1047 Adding gdf_dtype_extra_info to gdf_column_view_augmented
- PR #1054 Added default ctor to SerialTrieNode to overcome Thrust issue in CentOS7 + CUDA10
- PR #1024 CSV Reader: Add support for hexadecimal integers in integral-type columns
- PR #1033 Update `fillna()` to use libcudf function `gdf_replace_nulls`
- PR #1066 Added inplace assignment for columns and select_dtypes for dataframes
- PR #1026 CSV Reader: Change the meaning and type of the quoting parameter to match Pandas
- PR #1100 Adds `CUDF_EXPECTS` error-checking macro
- PR #1092 Fix select_dtype docstring
- PR #1111 Added cudf::table
- PR #1108 Sorting for datetime columns
- PR #1120 Return a `Series` (not a `Column`) from `Series.cat.set_categories()`
- PR #1128 CSV Reader: The last data row does not need to be line terminated
- PR #1183 Bump Arrow version to 0.12.1
- PR #1208 Default to CXX11_ABI=ON
- PR #1252 Fix NVStrings dependencies for cuda 9.2 and 10.0
- PR #2037 Optimize the existing `gather` and `scatter` routines in `libcudf`

## Bug Fixes

- PR #821 Fix flake8 issues revealed by flake8 update
- PR #808 Resolved renamed `d_columns_valids` variable name
- PR #820 CSV Reader: fix the issue where reader adds additional rows when file uses \r\n as a line terminator
- PR #780 CSV Reader: Fix scientific notation parsing and null values for empty quotes
- PR #815 CSV Reader: Fix data parsing when tabs are present in the input CSV file
- PR #850 Fix bug where left joins where the left df has 0 rows causes a crash
- PR #861 Fix memory leak by preserving the boolean mask index
- PR #875 Handle unnamed indexes in to/from arrow functions
- PR #877 Fix ingest of 1 row arrow tables in from arrow function
- PR #876 Added missing `<type_traits>` include
- PR #889 Deleted test_rmm.py which has now moved to RMM repo
- PR #866 Merge v0.5.1 numpy ABI hotfix into 0.6
- PR #917 value_counts return int type on empty columns
- PR #611 Renamed `gdf_reduce_optimal_output_size()` -> `gdf_reduction_get_intermediate_output_size()`
- PR #923 fix index for negative slicing for cudf dataframe and series
- PR #927 CSV Reader: Fix category GDF_CATEGORY hashes not being computed properly
- PR #921 CSV Reader: Fix parsing errors with delim_whitespace, quotations in the header row, unnamed columns
- PR #933 Fix handling objects of all nulls in series creation
- PR #940 CSV Reader: Fix an issue where the last data row is missing when using byte_range
- PR #945 CSV Reader: Fix incorrect datetime64 when milliseconds or space separator are used
- PR #959 Groupby: Problem with column name lookup
- PR #950 Converting dataframe/recarry with non-contiguous arrays
- PR #963 CSV Reader: Fix another issue with missing data rows when using byte_range
- PR #999 Fix 0 sized kernel launches and empty sort_index exception
- PR #993 Fix dtype in selecting 0 rows from objects
- PR #1009 Fix performance regression in `to_pandas` method on DataFrame
- PR #1008 Remove custom dask communication approach
- PR #1001 CSV Reader: Fix a memory access error when reading a large (>2GB) file with date columns
- PR #1019 Binary Ops: Fix error when one input column has null mask but other doesn't
- PR #1014 CSV Reader: Fix false positives in bool value detection
- PR #1034 CSV Reader: Fix parsing floating point precision and leading zero exponents
- PR #1044 CSV Reader: Fix a segfault when byte range aligns with a page
- PR #1058 Added support for `DataFrame.loc[scalar]`
- PR #1060 Fix column creation with all valid nan values
- PR #1073 CSV Reader: Fix an issue where a column name includes the return character
- PR #1090 Updating Doxygen Comments
- PR #1080 Fix dtypes returned from loc / iloc because of lists
- PR #1102 CSV Reader: Minor fixes and memory usage improvements
- PR #1174: Fix release script typo
- PR #1137 Add prebuild script for CI
- PR #1118 Enhanced the `DataFrame.from_records()` feature
- PR #1129 Fix join performance with index parameter from using numpy array
- PR #1145 Issue with .agg call on multi-column dataframes
- PR #908 Some testing code cleanup
- PR #1167 Fix issue with null_count not being set after inplace fillna()
- PR #1184 Fix iloc performance regression
- PR #1185 Support left_on/right_on and also on=str in merge
- PR #1200 Fix allocating bitmasks with numba instead of rmm in allocate_mask function
- PR #1213 Fix bug with csv reader requesting subset of columns using wrong datatype
- PR #1223 gpuCI: Fix label on rapidsai channel on gpu build scripts
- PR #1242 Add explicit Thrust exec policy to fix NVCATEGORY_TEST segfault on some platforms
- PR #1246 Fix categorical tests that failed due to bad implicit type conversion
- PR #1255 Fix overwriting conda package main label uploads
- PR #1259 Add dlpack includes to pip build


# cuDF 0.5.1 (05 Feb 2019)

## Bug Fixes

- PR #842 Avoid using numpy via cimport to prevent ABI issues in Cython compilation


# cuDF 0.5.0 (28 Jan 2019)

## New Features

- PR #722 Add bzip2 decompression support to `read_csv()`
- PR #693 add ZLIB-based GZIP/ZIP support to `read_csv_strings()`
- PR #411 added null support to gdf_order_by (new API) and cudf_table::sort
- PR #525 Added GitHub Issue templates for bugs, documentation, new features, and questions
- PR #501 CSV Reader: Add support for user-specified decimal point and thousands separator to read_csv_strings()
- PR #455 CSV Reader: Add support for user-specified decimal point and thousands separator to read_csv()
- PR #439 add `DataFrame.drop` method similar to pandas
- PR #356 add `DataFrame.transpose` method and `DataFrame.T` property similar to pandas
- PR #505 CSV Reader: Add support for user-specified boolean values
- PR #350 Implemented Series replace function
- PR #490 Added print_env.sh script to gather relevant environment details when reporting cuDF issues
- PR #474 add ZLIB-based GZIP/ZIP support to `read_csv()`
- PR #547 Added melt similar to `pandas.melt()`
- PR #491 Add CI test script to check for updates to CHANGELOG.md in PRs
- PR #550 Add CI test script to check for style issues in PRs
- PR #558 Add CI scripts for cpu-based conda and gpu-based test builds
- PR #524 Add Boolean Indexing
- PR #564 Update python `sort_values` method to use updated libcudf `gdf_order_by` API
- PR #509 CSV Reader: Input CSV file can now be passed in as a text or a binary buffer
- PR #607 Add `__iter__` and iteritems to DataFrame class
- PR #643 added a new api gdf_replace_nulls that allows a user to replace nulls in a column

## Improvements

- PR #426 Removed sort-based groupby and refactored existing groupby APIs. Also improves C++/CUDA compile time.
- PR #461 Add `CUDF_HOME` variable in README.md to replace relative pathing.
- PR #472 RMM: Created centralized rmm::device_vector alias and rmm::exec_policy
- PR #500 Improved the concurrent hash map class to support partitioned (multi-pass) hash table building.
- PR #454 Improve CSV reader docs and examples
- PR #465 Added templated C++ API for RMM to avoid explicit cast to `void**`
- PR #513 `.gitignore` tweaks
- PR #521 Add `assert_eq` function for testing
- PR #502 Simplify Dockerfile for local dev, eliminate old conda/pip envs
- PR #549 Adds `-rdynamic` compiler flag to nvcc for Debug builds
- PR #472 RMM: Created centralized rmm::device_vector alias and rmm::exec_policy
- PR #577 Added external C++ API for scatter/gather functions
- PR #500 Improved the concurrent hash map class to support partitioned (multi-pass) hash table building
- PR #583 Updated `gdf_size_type` to `int`
- PR #500 Improved the concurrent hash map class to support partitioned (multi-pass) hash table building
- PR #617 Added .dockerignore file. Prevents adding stale cmake cache files to the docker container
- PR #658 Reduced `JOIN_TEST` time by isolating overflow test of hash table size computation
- PR #664 Added Debuging instructions to README
- PR #651 Remove noqa marks in `__init__.py` files
- PR #671 CSV Reader: uncompressed buffer input can be parsed without explicitly specifying compression as None
- PR #684 Make RMM a submodule
- PR #718 Ensure sum, product, min, max methods pandas compatibility on empty datasets
- PR #720 Refactored Index classes to make them more Pandas-like, added CategoricalIndex
- PR #749 Improve to_arrow and from_arrow Pandas compatibility
- PR #766 Remove TravisCI references, remove unused variables from CMake, fix ARROW_VERSION in Cmake
- PR #773 Add build-args back to Dockerfile and handle dependencies based on environment yml file
- PR #781 Move thirdparty submodules to root and symlink in /cpp
- PR #843 Fix broken cudf/python API examples, add new methods to the API index

## Bug Fixes

- PR #569 CSV Reader: Fix days being off-by-one when parsing some dates
- PR #531 CSV Reader: Fix incorrect parsing of quoted numbers
- PR #465 Added templated C++ API for RMM to avoid explicit cast to `void**`
- PR #473 Added missing <random> include
- PR #478 CSV Reader: Add api support for auto column detection, header, mangle_dupe_cols, usecols
- PR #495 Updated README to correct where cffi pytest should be executed
- PR #501 Fix the intermittent segfault caused by the `thousands` and `compression` parameters in the csv reader
- PR #502 Simplify Dockerfile for local dev, eliminate old conda/pip envs
- PR #512 fix bug for `on` parameter in `DataFrame.merge` to allow for None or single column name
- PR #511 Updated python/cudf/bindings/join.pyx to fix cudf merge printing out dtypes
- PR #513 `.gitignore` tweaks
- PR #521 Add `assert_eq` function for testing
- PR #537 Fix CMAKE_CUDA_STANDARD_REQURIED typo in CMakeLists.txt
- PR #447 Fix silent failure in initializing DataFrame from generator
- PR #545 Temporarily disable csv reader thousands test to prevent segfault (test re-enabled in PR #501)
- PR #559 Fix Assertion error while using `applymap` to change the output dtype
- PR #575 Update `print_env.sh` script to better handle missing commands
- PR #612 Prevent an exception from occuring with true division on integer series.
- PR #630 Fix deprecation warning for `pd.core.common.is_categorical_dtype`
- PR #622 Fix Series.append() behaviour when appending values with different numeric dtype
- PR #603 Fix error while creating an empty column using None.
- PR #673 Fix array of strings not being caught in from_pandas
- PR #644 Fix return type and column support of dataframe.quantile()
- PR #634 Fix create `DataFrame.from_pandas()` with numeric column names
- PR #654 Add resolution check for GDF_TIMESTAMP in Join
- PR #648 Enforce one-to-one copy required when using `numba>=0.42.0`
- PR #645 Fix cmake build type handling not setting debug options when CMAKE_BUILD_TYPE=="Debug"
- PR #669 Fix GIL deadlock when launching multiple python threads that make Cython calls
- PR #665 Reworked the hash map to add a way to report the destination partition for a key
- PR #670 CMAKE: Fix env include path taking precedence over libcudf source headers
- PR #674 Check for gdf supported column types
- PR #677 Fix 'gdf_csv_test_Dates' gtest failure due to missing nrows parameter
- PR #604 Fix the parsing errors while reading a csv file using `sep` instead of `delimiter`.
- PR #686 Fix converting nulls to NaT values when converting Series to Pandas/Numpy
- PR #689 CSV Reader: Fix behavior with skiprows+header to match pandas implementation
- PR #691 Fixes Join on empty input DFs
- PR #706 CSV Reader: Fix broken dtype inference when whitespace is in data
- PR #717 CSV reader: fix behavior when parsing a csv file with no data rows
- PR #724 CSV Reader: fix build issue due to parameter type mismatch in a std::max call
- PR #734 Prevents reading undefined memory in gpu_expand_mask_bits numba kernel
- PR #747 CSV Reader: fix an issue where CUDA allocations fail with some large input files
- PR #750 Fix race condition for handling NVStrings in CMake
- PR #719 Fix merge column ordering
- PR #770 Fix issue where RMM submodule pointed to wrong branch and pin other to correct branches
- PR #778 Fix hard coded ABI off setting
- PR #784 Update RMM submodule commit-ish and pip paths
- PR #794 Update `rmm::exec_policy` usage to fix segmentation faults when used as temprory allocator.
- PR #800 Point git submodules to branches of forks instead of exact commits


# cuDF 0.4.0 (05 Dec 2018)

## New Features

- PR #398 add pandas-compatible `DataFrame.shape()` and `Series.shape()`
- PR #394 New documentation feature "10 Minutes to cuDF"
- PR #361 CSV Reader: Add support for strings with delimiters

## Improvements

 - PR #436 Improvements for type_dispatcher and wrapper structs
 - PR #429 Add CHANGELOG.md (this file)
 - PR #266 use faster CUDA-accelerated DataFrame column/Series concatenation.
 - PR #379 new C++ `type_dispatcher` reduces code complexity in supporting many data types.
 - PR #349 Improve performance for creating columns from memoryview objects
 - PR #445 Update reductions to use type_dispatcher. Adds integer types support to sum_of_squares.
 - PR #448 Improve installation instructions in README.md
 - PR #456 Change default CMake build to Release, and added option for disabling compilation of tests

## Bug Fixes

 - PR #444 Fix csv_test CUDA too many resources requested fail.
 - PR #396 added missing output buffer in validity tests for groupbys.
 - PR #408 Dockerfile updates for source reorganization
 - PR #437 Add cffi to Dockerfile conda env, fixes "cannot import name 'librmm'"
 - PR #417 Fix `map_test` failure with CUDA 10
 - PR #414 Fix CMake installation include file paths
 - PR #418 Properly cast string dtypes to programmatic dtypes when instantiating columns
 - PR #427 Fix and tests for Concatenation illegal memory access with nulls


# cuDF 0.3.0 (23 Nov 2018)

## New Features

 - PR #336 CSV Reader string support

## Improvements

 - PR #354 source code refactored for better organization. CMake build system overhaul. Beginning of transition to Cython bindings.
 - PR #290 Add support for typecasting to/from datetime dtype
 - PR #323 Add handling pyarrow boolean arrays in input/out, add tests
 - PR #325 GDF_VALIDITY_UNSUPPORTED now returned for algorithms that don't support non-empty valid bitmasks
 - PR #381 Faster InputTooLarge Join test completes in ms rather than minutes.
 - PR #373 .gitignore improvements
 - PR #367 Doc cleanup & examples for DataFrame methods
 - PR #333 Add Rapids Memory Manager documentation
 - PR #321 Rapids Memory Manager adds file/line location logging and convenience macros
 - PR #334 Implement DataFrame `__copy__` and `__deepcopy__`
 - PR #271 Add NVTX ranges to pygdf
 - PR #311 Document system requirements for conda install

## Bug Fixes

 - PR #337 Retain index on `scale()` function
 - PR #344 Fix test failure due to PyArrow 0.11 Boolean handling
 - PR #364 Remove noexcept from managed_allocator;  CMakeLists fix for NVstrings
 - PR #357 Fix bug that made all series be considered booleans for indexing
 - PR #351 replace conda env configuration for developers
 - PRs #346 #360 Fix CSV reading of negative numbers
 - PR #342 Fix CMake to use conda-installed nvstrings
 - PR #341 Preserve categorical dtype after groupby aggregations
 - PR #315 ReadTheDocs build update to fix missing libcuda.so
 - PR #320 FIX out-of-bounds access error in reductions.cu
 - PR #319 Fix out-of-bounds memory access in libcudf count_valid_bits
 - PR #303 Fix printing empty dataframe


# cuDF 0.2.0 and cuDF 0.1.0

These were initial releases of cuDF based on previously separate pyGDF and libGDF libraries.<|MERGE_RESOLUTION|>--- conflicted
+++ resolved
@@ -34,13 +34,10 @@
 - PR #2660 fix column string category and timeunit concat in the java API
 - PR #2664 ORC reader: fix `skip_rows` larger than first stripe
 - PR #2654 Allow Java gdfOrderBy to work with string categories
-<<<<<<< HEAD
-- PR #2651 Remove nvidia driver installation from ci/cpu/build.sh
-=======
 - PR #2669 AVRO reader: fix non-deterministic output
 - PR #2668 Update Java bindings to specify timestamp units for ORC and Parquet readers
 - PR #2679 AVRO reader: fix cuda errors when decoding compressed streams
->>>>>>> e53a6e69
+- PR #2651 Remove nvidia driver installation from ci/cpu/build.sh
 
 
 # cuDF 0.9.0 (Date TBD)
