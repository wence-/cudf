# cuDF 0.13.0 (Date TBD)

## New Features

- PR #3577 Add initial dictionary support to column classes
- PR #3917 Add dictionary add_keys function
- PR #3777 Add support for dictionary column in gather
- PR #3693 add string support, skipna to scan operation
- PR #3662 Define and implement `shift`.
- PR #3842 ORC writer: add support for column statistics
- PR #3861 Added Series.sum feature for String
- PR #4069 Added cast of numeric columns from/to String
- PR #3681 Add cudf::experimental::boolean_mask_scatter
- PR #4088 Added asString() on ColumnVector in Java that takes a format string
- PR #4040 Add support for n-way merge of sorted tables
- PR #4053 Multi-column quantiles.
- PR #4107 Add groupby nunique aggregation
- PR #4153 Support Dask serialization protocol on cuDF objects
- PR #4164 Add Buffer "constructor-kwargs" header
- PR #4159 Add COUNT aggregation that includes null values
- PR #4190 Add libcudf++ transpose Cython implementation
- PR #4216 Add cudf.Scalar Python type

## Improvements

- PR #4187 exposed getNativeView method in Java bindings
- PR #3525 build.sh option to disable nvtx
- PR #3748 Optimize hash_partition using shared memory
- PR #3808 Optimize hash_partition using shared memory and cub block scan
- PR #3698 Add count_(un)set_bits functions taking multiple ranges and updated slice to compute null counts at once.
- PR #3909 Move java backend to libcudf++
- PR #3971 Adding `as_table` to convert Column to Table in python
- PR #3910 Adding sinh, cosh, tanh, asinh, acosh, atanh cube root and rint unary support.
- PR #3972 Add Java bindings for left_semi_join and left_anti_join
- PR #3975 Simplify and generalize data handling in `Buffer`
- PR #3985 Update RMM include files and remove extraneously included header files.
- PR #3601 Port UDF functionality for rolling windows to libcudf++
- PR #3911 Adding null boolean handling for copy_if_else
- PR #4003 Drop old `to_device` utility wrapper function
- PR #4002 Adding to_frame and fix for categorical column issue
- PR #4035 Port NVText tokenize function to libcudf++
- PR #4009 build script update to enable cudf build without installing
- PR #3897 Port cuIO JSON reader to cudf::column types
- PR #4008 Eliminate extra copy in column constructor
- PR #4013 Add cython definition for io readers cudf/io/io_types.hpp
- PR #4014 ORC/Parquet: add count parameter to stripe/rowgroup-based reader API
- PR #4042 Port cudf/io/functions.hpp to Cython for use in IO bindings
- PR #3880 Add aggregation infrastructure support for reduction
- PR #3880 Add aggregation infrastructure support for cudf::reduce
- PR #4059 Add aggregation infrastructure support for cudf::scan
- PR #4021 Change quantiles signature for clarity.
- PR #4058 Port hash.pyx to use libcudf++ APIs
- PR #4057 Handle offsets in cython Column class
- PR #4045 Reorganize `libxx` directory
- PR #4029 Port stream_compaction.pyx to use libcudf++ APIs
- PR #4031 Docs build scripts and instructions update
- PR #4062 Improve how java classifiers are produced
- PR #4038 JNI and Java support for is_nan and is_not_nan
- PR #3786 Adding string support to rolling_windows
- PR #4067 Removed unused `CATEGORY` type ID.
- PR #3891 Port NVStrings (r)split_record to contiguous_(r)split_record
- PR #4072 Allow round_robin_partition to single partition
- PR #4064 Add cudaGetDeviceCount to JNI layer
- PR #4087 Add support for writing large Parquet files in a chunked manner.
- PR #3716 Update cudf.to_parquet to use new GPU accelerated Parquet writer
- PR #4083 Use two partitions in test_groupby_multiindex_reset_index
- PR #4071 Add Java bindings for round robin partition
- PR #4079 Simply use `mask.size` to create the array view
- PR #4092 Keep mask on GPU for bit unpacking
- PR #4081 Copy from `Buffer`'s pointer directly to host
- PR #4105 Change threshold of using optimized hash partition code
- PR #4101 Redux serialize `Buffer` directly with `__cuda_array_interface__`
- PR #4098 Remove legacy calls from libcudf strings column code
- PR #4111 Use `Buffer`'s to serialize `StringColumn`
- PR #4133 Mask cleanup and fixes: use `int32` dtype, ensure 64 byte padding, handle offsets
- PR #4113 Get `len` of `StringColumn`s without `nvstrings`
- PR #4147 Remove workaround for UNKNOWN_NULL_COUNT in contiguous_split.
- PR #4130 Renames in-place `cudf::experimental::fill` to `cudf::experimental::fill_in_place`
- PR #4136 Add `Index.names` property
- PR #4139 Port rolling.pyx to new libcudf APIs
- PR #4143 Renames in-place `cudf::experimental::copy_range` to `cudf::experimental::copy_range_in_place`
- PR #4144 Release GIL when calling libcudf++ functions
- PR #4082 Rework MultiColumns in cuDF
- PR #4149 Use "type-serialized" for pickled types like Dask
- PR #4167 Port `search` to libcudf++ (support multi-column searchsorted)
- PR #4163 Assert Dask CUDA serializers have `Buffer` frames
- PR #4165 List serializable classes once
- PR #4168 IO readers: do not create null mask for non-nullable columns
- PR #4177 Use `uint8` type for host array copy of `Buffer`
- PR #4183 Update Google Test Execution
- PR #4182 Rename cuDF serialize functions to be more generic
- PR #4176 Add option to parallelize setup.py's cythonize
- PR #4191 Porting sort.pyx to use new libcudf APIs
- PR #4196 reduce CHANGELOG.md merge conflicts
- PR #4197 Added notebook testing to gpuCI gpu build
- PR #4225 Remove stale notebooks
<<<<<<< HEAD
- PR #4223 Fix a few of the Cython warnings
=======
- PR #4234 Add BUILD_LEGACY_TESTS cmake option
>>>>>>> 9ba1bf4b

## Bug Fixes

- PR #3888 Drop `ptr=None` from `DeviceBuffer` call
- PR #3976 Fix string serialization and memory_usage method to be consistent
- PR #3902 Fix conversion of large size GPU array to dataframe
- PR #3953 Fix overflow in column_buffer when computing the device buffer size
- PR #3959 Add missing hash-dispatch function for cudf.Series
- PR #3970 Fix for Series Pickle
- PR #3964 Restore legacy NVStrings and NVCategory dependencies in Java jar
- PR #3982 Fix java unary op enum and add missing ops
- PR #3999 Fix issue serializing empty string columns (java)
- PR #3979 Add `name` to Series serialize and deserialize
- PR #4005 Fix null mask allocation bug in gather_bitmask
- PR #4000 Fix dask_cudf sort_values performance for single partitions
- PR #4007 Fix for copy_bitmask issue with uninitialized device_buffer
- PR #4037 Fix JNI quantile compile issue
- PR #4054 Fixed JNI to deal with reduction API changes
- PR #4052 Fix for round-robin when num_partitions divides nrows.
- PR #4061 Add NDEBUG guard on `constexpr_assert`.
- PR #4049 Fix `cudf::split` issue returning one less than expected column vectors
- PR #4065 Parquet writer: fix for out-of-range dictionary indices
- PR #4066 Fixed mismatch with dtype enums
- PR #4078 Fix joins for when column_in_common input parameter is empty
- PR #4080 Fix multi-index dask test with sort issue
- PR #4084 Update Java for removal of CATEGORY type
- PR #4086 ORC reader: fix potentially incorrect timestamp decoding in the last rowgroup
- PR #4089 Fix dask groupby mutliindex test case issues in join
- PR #4097 Fix strings concatenate logic with column offsets
- PR #4076 All null string entries should have null data buffer
- PR #4145 Support empty index case in DataFrame._from_table
- PR #4109 Use rmm::device_vector instead of thrust::device_vector
- PR #4113 Use `.nvstrings` in `StringColumn.sum(...)`
- PR #4116 Fix a bug in contiguous_split() where tables with mixed column types could corrupt string output
- PR #4108 Fix dtype bugs in dask_cudf metadata (metadata_nonempty overhaul)
- PR #4138 Really fix strings concatenate logic with column offsets
- PR #4119 Fix binary ops slowdown using jitify -remove-unused-globals
- PR #4125 Fix type enum to account for added Dictionary type in `types.hpp`
- PR #4132 Fix `hash_partition` null mask allocation
- PR #4137 Update Java for mutating fill and rolling window changes
- PR #4184 Add missing except+ to Cython bindings
- PR #4141 Fix NVStrings test_convert failure in 10.2 build
- PR #4158 Fix merge issue with empty table return if one of the two tables are empty
- PR #4162 Properly handle no index metadata generation for to_parquet
- PR #4175 Fix `__sizeof__` calculation in `StringColumn`
- PR #4155 Update groupby group_offsets size and fix unnecessary device dispatch.
- PR #4186 Fix from_timestamps 12-hour specifiers support
- PR #4198 Fix constructing `RangeIndex` from `range`
- PR #4192 Parquet writer: fix OOB read when computing string hash
- PR #4201 Fix java window tests
- PR #4199 Fix potential race condition in memcpy_block
- PR #4221 Fix series dict alignment to not drop index name
- PR #4218 Fix `get_aggregation` definition with `except *`
- PR #4215 Fix performance regression in strings::detail::concatenate
- PR #4214 Alter ValueError exception for GPU accelerated Parquet writer to properly report `categorical` columns are not supported.
- PR #4222 Fix no-return compile error in binop-null-test


# cuDF 0.12.0 (04 Feb 2020)

## New Features

- PR #3759 Updated 10 Minutes with clarification on how `dask_cudf` uses `cudf` API
- PR #3224 Define and implement new join APIs.
- PR #3284 Add gpu-accelerated parquet writer
- PR #3254 Python redesign for libcudf++
- PR #3336 Add `from_dlpack` and `to_dlpack`
- PR #3555 Add column names support to libcudf++ io readers and writers
- PR #3527 Add string functionality for merge API
- PR #3610 Add memory_usage to DataFrame and Series APIs
- PR #3557 Add contiguous_split() function. 
- PR #3619 Support CuPy 7
- PR #3604 Add nvtext ngrams-tokenize function
- PR #3403 Define and implement new stack + tile APIs
- PR #3627 Adding cudf::sort and cudf::sort_by_key
- PR #3597 Implement new sort based groupby
- PR #3776 Add column equivalence comparator (using epsilon for float equality)
- PR #3667 Define and implement round-robin partition API.
- PR #3690 Add bools_to_mask
- PR #3761 Introduce a Frame class and make Index, DataFrame and Series subclasses
- PR #3538 Define and implement left semi join and left anti join
- PR #3683 Added support for multiple delimiters in `nvtext.token_count()`
- PR #3792 Adding is_nan and is_notnan
- PR #3594 Adding clamp support to libcudf++

## Improvements

- PR #3124 Add support for grand-children in cudf column classes
- PR #3292 Port NVStrings regex contains function
- PR #3409 Port NVStrings regex replace function
- PR #3417 Port NVStrings regex findall function
- PR #3351 Add warning when filepath resolves to multiple files in cudf readers
- PR #3370 Port NVStrings strip functions
- PR #3453 Port NVStrings IPv4 convert functions to cudf strings column
- PR #3441 Port NVStrings url encode/decode to cudf strings column
- PR #3364 Port NVStrings split functions
- PR #3463 Port NVStrings partition/rpartition to cudf strings column
- PR #3502 ORC reader: add option to read DECIMALs as INT64
- PR #3461 Add a new overload to allocate_like() that takes explicit type and size params.
- PR #3590 Specialize hash functions for floating point
- PR #3569 Use `np.asarray` in `StringColumn.deserialize`
- PR #3553 Support Python NoneType in numeric binops
- PR #3511 Support DataFrame / Series mixed arithmetic
- PR #3567 Include `strides` in `__cuda_array_interface__`
- PR #3608 Update OPS codeowner group name
- PR #3431 Port NVStrings translate to cudf strings column
- PR #3507 Define and implement new binary operation APIs
- PR #3620 Add stream parameter to unary ops detail API
- PR #3593 Adding begin/end for mutable_column_device_view
- PR #3587 Merge CHECK_STREAM & CUDA_CHECK_LAST to CHECK_CUDA
- PR #3733 Rework `hash_partition` API
- PR #3655 Use move with make_pair to avoid copy construction
- PR #3402 Define and implement new quantiles APIs
- PR #3612 Add ability to customize the JIT kernel cache path
- PR #3647 Remove PatchedNumbaDeviceArray with CuPy 6.6.0
- PR #3641 Remove duplicate definitions of CUDA_DEVICE_CALLABLE
- PR #3640 Enable memory_usage in dask_cudf (also adds pd.Index from_pandas)
- PR #3654 Update Jitify submodule ref to include gcc-8 fix
- PR #3639 Define and implement `nans_to_nulls`
- PR #3561 Rework contains implementation in search
- PR #3616 Add aggregation infrastructure for argmax/argmin.
- PR #3673 Parquet reader: improve rounding of timestamp conversion to seconds
- PR #3699 Stringify libcudacxx headers for binary op JIT
- PR #3697 Improve column insert performance for wide frames
- PR #3653 Make `gather_bitmask_kernel` more reusable.
- PR #3710 Remove multiple CMake configuration steps from root build script
- PR #3657 Define and implement compiled binops for string column comparisons
- PR #3520 Change read_parquet defaults and add warnings
- PR #3780 Java APIs for selecting a GPU
- PR #3796 Improve on round-robin with the case when number partitions greater than number of rows.
- PR #3805 Avoid CuPy 7.1.0 for now
- PR #3758 detail::scatter variant with map iterator support
- PR #3882 Fail loudly when creating a StringColumn from nvstrings with > MAX_VAL(int32) bytes
- PR #3823 Add header file for detail search functions
- PR #2438 Build GBench Benchmarks in CI
- PR #3713 Adding aggregation support to rolling_window
- PR #3875 Add abstract sink for IO writers, used by ORC and Parquet writers for now
- PR #3916 Refactor gather bindings

## Bug Fixes

- PR #3618 Update 10 minutes to cudf and cupy to hide warning that were being shown in the docs
- PR #3550 Update Java package to 0.12
- PR #3549 Fix index name issue with iloc with RangeIndex
- PR #3562 Fix 4GB limit for gzipped-compressed csv files
- PR #2981 enable build.sh to build all targets without installation
- PR #3563 Use `__cuda_array_interface__` for serialization
- PR #3564 Fix cuda memory access error in gather_bitmask_kernel
- PR #3548 Replaced CUDA_RT_CALL with CUDA_TRY
- PR #3486 Pandas > 0.25 compatability
- PR #3622 Fix new warnings and errors when building with gcc-8
- PR #3588 Remove avro reader column order reversal
- PR #3629 Fix hash map test failure
- PR #3637 Fix sorted set_index operations in dask_cudf
- PR #3663 Fix libcudf++ ORC reader microseconds and milliseconds conversion
- PR #3668 Fixing CHECK_CUDA debug build issue
- PR #3684 Fix ends_with logic for matching string case
- PR #3691 Fix create_offsets to handle offset correctly
- PR #3687 Fixed bug while passing input GPU memory pointer in `nvtext.scatter_count()`
- PR #3701 Fix hash_partition hashing all columns instead of columns_to_hash
- PR #3694 Allow for null columns parameter in `csv_writer`
- PR #3706 Removed extra type-dispatcher call from merge
- PR #3704 Changed the default delimiter to `whitespace` for nvtext methods.
- PR #3741 Construct DataFrame from dict-of-Series with alignment
- PR #3724 Update rmm version to match release
- PR #3743 Fix for `None` data in `__array_interface__`
- PR #3731 Fix performance of zero sized dataframe slice
- PR #3709 Fix inner_join incorrect result issue
- PR #3734 Update numba to 0.46 in conda files
- PR #3738 Update libxx cython types.hpp path
- PR #3672 Fix to_host issue with column_view having offset
- PR #3730 CSV reader: Set invalid float values to NaN/null
- PR #3670 Floor when casting between timestamps of different precisions
- PR #3728 Fix apply_boolean_mask issue with non-null string column
- PR #3769 Don't look for a `name` attribute in column
- PR #3783 Bind cuDF operators to Dask Dataframe
- PR #3775 Fix segfault when reading compressed CSV files larger than 4GB
- PR #3799 Align indices of Series inputs when adding as columns to DataFrame
- PR #3803 Keep name when unpickling Index objects
- PR #3804 Fix cuda crash in AVRO reader
- PR #3766 Remove references to cudf::type_id::CATEGORY from IO code
- PR #3817 Don't always deepcopy an index
- PR #3821 Fix OOB read in gpuinflate prefetcher
- PR #3829 Parquet writer: fix empty dataframe causing cuda launch errors
- PR #3835 Fix memory leak in Cython when dealing with nulls in string columns
- PR #3866 Remove unnecessary if check in NVStrings.create_offsets
- PR #3858 Fixes the broken debug build after #3728
- PR #3850 Fix merge typecast scope issue and resulting memory leak
- PR #3855 Fix MultiColumn recreation with reset_index
- PR #3869 Fixed size calculation in NVStrings::byte_count()
- PR #3868 Fix apply_grouped moving average example
- PR #3900 Properly link `NVStrings` and `NVCategory` into tests
- PR #3868 Fix apply_grouped moving average example
- PR #3871 Fix `split_out` error
- PR #3886 Fix string column materialization from column view
- PR #3893 Parquet reader: fix segfault reading empty parquet file
- PR #3931 Dask-cudf groupby `.agg` multicolumn handling fix
- PR #4017 Fix memory leaks in `GDF_STRING` cython handling and `nans_to_nulls` cython


# cuDF 0.11.0 (11 Dec 2019)

## New Features

- PR #2905 Added `Series.median()` and null support for `Series.quantile()`
- PR #2930 JSON Reader: Support ARROW_RANDOM_FILE input
- PR #2956 Add `cudf::stack` and `cudf::tile`
- PR #2980 Added nvtext is_vowel/is_consonant functions
- PR #2987 Add `inplace` arg to `DataFrame.reset_index` and `Series`
- PR #3011 Added libcudf++ transition guide
- PR #3129 Add strings column factory from `std::vector`s
- PR #3054 Add parquet reader support for decimal data types
- PR #3022 adds DataFrame.astype for cuDF dataframes
- PR #2962 Add isnull(), notnull() and related functions
- PR #3025 Move search files to legacy
- PR #3068 Add `scalar` class
- PR #3094 Adding `any` and `all` support from libcudf
- PR #3130 Define and implement new `column_wrapper`
- PR #3143 Define and implement new copying APIs `slice` and `split`
- PR #3161 Move merge files to legacy
- PR #3079 Added support to write ORC files given a local path
- PR #3192 Add dtype param to cast `DataFrame` on init
- PR #3213 Port cuIO to libcudf++
- PR #3222 Add nvtext character tokenizer
- PR #3223 Java expose underlying buffers
- PR #3300 Add `DataFrame.insert`
- PR #3263 Define and implement new `valid_if`
- PR #3278 Add `to_host` utility to copy `column_view` to host
- PR #3087 Add new cudf::experimental bool8 wrapper
- PR #3219 Construct column from column_view
- PR #3250 Define and implement new merge APIs
- PR #3144 Define and implement new hashing APIs `hash` and `hash_partition`
- PR #3229 Define and implement new search APIs
- PR #3308 java add API for memory usage callbacks
- PR #2691 Row-wise reduction and scan operations via CuPy
- PR #3291 Add normalize_nans_and_zeros
- PR #3187 Define and implement new replace APIs
- PR #3356 Add vertical concatenation for table/columns
- PR #3344 java split API
- PR #2791 Add `groupby.std()`
- PR #3368 Enable dropna argument in dask_cudf groupby
- PR #3298 add null replacement iterator for column_device_view
- PR #3297 Define and implement new groupby API.
- PR #3396 Update device_atomics with new bool8 and timestamp specializations
- PR #3411 Java host memory management API
- PR #3393 Implement df.cov and enable covariance/correlation in dask_cudf
- PR #3401 Add dask_cudf ORC writer (to_orc)
- PR #3331 Add copy_if_else
- PR #3427 Define and Implement new multi-search API
- PR #3442 Add Bool-index + Multi column + DataFrame support for set-item
- PR #3172 Define and implement new fill/repeat/copy_range APIs
- PR #3490 Add pair iterators for columns
- PR #3497 Add DataFrame.drop(..., inplace=False) argument
- PR #3469 Add string functionality for replace API
- PR #3273 Define and implement new reduction APIs

## Improvements

- PR #2904 Move gpu decompressors to cudf::io namespace
- PR #2977 Moved old C++ test utilities to legacy directory.
- PR #2965 Fix slow orc reader perf with large uncompressed blocks
- PR #2995 Move JIT type utilities to legacy directory
- PR #2927 Add ``Table`` and ``TableView`` extension classes that wrap legacy cudf::table
- PR #3005 Renames `cudf::exp` namespace to `cudf::experimental`
- PR #3008 Make safe versions of `is_null` and `is_valid` in `column_device_view`
- PR #3026 Move fill and repeat files to legacy
- PR #3027 Move copying.hpp and related source to legacy folder
- PR #3014 Snappy decompression optimizations
- PR #3032 Use `asarray` to coerce indices to a NumPy array
- PR #2996 IO Readers: Replace `cuio::device_buffer` with `rmm::device_buffer`
- PR #3051 Specialized hash function for strings column
- PR #3065 Select and Concat for cudf::experimental::table
- PR #3080 Move `valid_if.cuh` to `legacy/`
- PR #3052 Moved replace.hpp functionality to legacy
- PR #3091 Move join files to legacy
- PR #3092 Implicitly init RMM if Java allocates before init
- PR #3029 Update gdf_ numeric types with stdint and move to cudf namespace
- PR #3052 Moved replace.hpp functionality to legacy
- PR #2955 Add cmake option to only build for present GPU architecture
- PR #3070 Move functions.h and related source to legacy
- PR #2951 Allow set_index to handle a list of column names
- PR #3093 Move groupby files to legacy
- PR #2988 Removing GIS functionality (now part of cuSpatial library)
- PR #3067 Java method to return size of device memory buffer
- PR #3083 Improved some binary operation tests to include null testing.
- PR #3084 Update to arrow-cpp and pyarrow 0.15.0
- PR #3071 Move cuIO to legacy
- PR #3126 Round 2 of snappy decompression optimizations
- PR #3046 Define and implement new copying APIs `empty_like` and `allocate_like`
- PR #3128 Support MultiIndex in DataFrame.join
- PR #2971 Added initial gather and scatter methods for strings_column_view
- PR #3133 Port NVStrings to cudf column: count_characters and count_bytes
- PR #2991 Added strings column functions concatenate and join_strings
- PR #3028 Define and implement new `gather` APIs.
- PR #3135 Add nvtx utilities to cudf::nvtx namespace
- PR #3021 Java host side concat of serialized buffers
- PR #3138 Move unary files to legacy
- PR #3170 Port NVStrings substring functions to cudf strings column
- PR #3159 Port NVStrings is-chars-types function to cudf strings column
- PR #3154 Make `table_view_base.column()` const and add `mutable_table_view.column()`
- PR #3175 Set cmake cuda version variables
- PR #3171 Move deprecated error macros to legacy
- PR #3191 Port NVStrings integer convert ops to cudf column
- PR #3189 Port NVStrings find ops to cudf column
- PR #3352 Port NVStrings convert float functions to cudf strings column
- PR #3193 Add cuPy as a formal dependency
- PR #3195 Support for zero columned `table_view`
- PR #3165 Java device memory size for string category
- PR #3205 Move transform files to legacy
- PR #3202 Rename and move error.hpp to public headers
- PR #2878 Use upstream merge code in dask_cudf
- PR #3217 Port NVStrings upper and lower case conversion functions
- PR #3350 Port NVStrings booleans convert functions
- PR #3231 Add `column::release()` to give up ownership of contents.
- PR #3157 Use enum class rather than enum for mask_allocation_policy
- PR #3232 Port NVStrings datetime conversion to cudf strings column
- PR #3136 Define and implement new transpose API
- PR #3237 Define and implement new transform APIs
- PR #3245 Move binaryop files to legacy
- PR #3241 Move stream_compaction files to legacy
- PR #3166 Move reductions to legacy
- PR #3261 Small cleanup: remove `== true`
- PR #3271 Update rmm API based on `rmm.reinitialize(...)` change
- PR #3266 Remove optional checks for CuPy
- PR #3268 Adding null ordering per column feature when sorting
- PR #3239 Adding floating point specialization to comparators for NaNs
- PR #3270 Move predicates files to legacy
- PR #3281 Add to_host specialization for strings in column test utilities
- PR #3282 Add `num_bitmask_words`
- PR #3252 Add new factory methods to include passing an existing null mask
- PR #3288 Make `bit.cuh` utilities usable from host code.
- PR #3287 Move rolling windows files to legacy
- PR #3182 Define and implement new unary APIs `is_null` and `is_not_null`
- PR #3314 Drop `cython` from run requirements
- PR #3301 Add tests for empty column wrapper.
- PR #3294 Update to arrow-cpp and pyarrow 0.15.1
- PR #3310 Add `row_hasher` and `element_hasher` utilities
- PR #3272 Support non-default streams when creating/destroying hash maps
- PR #3286 Clean up the starter code on README
- PR #3332 Port NVStrings replace to cudf strings column
- PR #3354 Define and implement new `scatter` APIs
- PR #3322 Port NVStrings pad operations to cudf strings column
- PR #3345 Add cache member for number of characters in string_view class
- PR #3299 Define and implement new `is_sorted` APIs
- PR #3328 Partition by stripes in dask_cudf ORC reader
- PR #3243 Use upstream join code in dask_cudf
- PR #3371 Add `select` method to `table_view`
- PR #3309 Add java and JNI bindings for search bounds
- PR #3305 Define and implement new rolling window APIs
- PR #3380 Concatenate columns of strings
- PR #3382 Add fill function for strings column
- PR #3391 Move device_atomics_tests.cu files to legacy
- PR #3303 Define and implement new stream compaction APIs `copy_if`, `drop_nulls`,
           `apply_boolean_mask`, `drop_duplicate` and `unique_count`.
- PR #3387 Strings column gather function
- PR #3440 Strings column scatter function
- PR #3389 Move quantiles.hpp + group_quantiles.hpp files to legacy
- PR #3397 Port unary cast to libcudf++
- PR #3398 Move reshape.hpp files to legacy
- PR #3395 Port NVStrings regex extract to cudf strings column
- PR #3423 Port NVStrings htoi to cudf strings column
- PR #3425 Strings column copy_if_else implementation
- PR #3422 Move utilities to legacy
- PR #3201 Define and implement new datetime_ops APIs
- PR #3421 Port NVStrings find_multiple to cudf strings column
- PR #3448 Port scatter_to_tables to libcudf++
- PR #3458 Update strings sections in the transition guide
- PR #3462 Add `make_empty_column` and update `empty_like`.
- PR #3465 Port `aggregation` traits and utilities.
- PR #3214 Define and implement new unary operations APIs
- PR #3475 Add `bitmask_to_host` column utility
- PR #3487 Add is_boolean trait and random timestamp generator for testing
- PR #3492 Small cleanup (remove std::abs) and comment
- PR #3407 Allow multiple row-groups per task in dask_cudf read_parquet
- PR #3512 Remove unused CUDA conda labels
- PR #3500 cudf::fill()/cudf::repeat() support for strings columns.
- PR #3438 Update scalar and scalar_device_view to better support strings
- PR #3414 Add copy_range function for strings column
- PR #3685 Add string support to contiguous_split.
- PR #3471 Add scalar/column, column/scalar and scalar/scalar overloads to copy_if_else.
- PR #3451 Add support for implicit typecasting of join columns

## Bug Fixes

- PR #2895 Fixed dask_cudf group_split behavior to handle upstream rearrange_by_divisions
- PR #3048 Support for zero columned tables
- PR #3030 Fix snappy decoding regression in PR #3014
- PR #3041 Fixed exp to experimental namespace name change issue
- PR #3056 Add additional cmake hint for finding local build of RMM files
- PR #3060 Move copying.hpp includes to legacy
- PR #3139 Fixed java RMM auto initalization
- PR #3141 Java fix for relocated IO headers
- PR #3149 Rename column_wrapper.cuh to column_wrapper.hpp
- PR #3168 Fix mutable_column_device_view head const_cast
- PR #3199 Update JNI includes for legacy moves
- PR #3204 ORC writer: Fix ByteRLE encoding of NULLs
- PR #2994 Fix split_out-support but with hash_object_dispatch
- PR #3212 Fix string to date casting when format is not specified
- PR #3218 Fixes `row_lexicographic_comparator` issue with handling two tables
- PR #3228 Default initialize RMM when Java native dependencies are loaded
- PR #3012 replacing instances of `to_gpu_array` with `mem`
- PR #3236 Fix Numba 0.46+/CuPy 6.3 interface compatibility
- PR #3276 Update JNI includes for legacy moves
- PR #3256 Fix orc writer crash with multiple string columns
- PR #3211 Fix breaking change caused by rapidsai/rmm#167
- PR #3265 Fix dangling pointer in `is_sorted`
- PR #3267 ORC writer: fix incorrect ByteRLE encoding of long literal runs
- PR #3277 Fix invalid reference to deleted temporary in `is_sorted`.
- PR #3274 ORC writer: fix integer RLEv2 mode2 unsigned base value encoding
- PR #3279 Fix shutdown hang issues with pinned memory pool init executor
- PR #3280 Invalid children check in mutable_column_device_view
- PR #3289 fix java memory usage API for empty columns
- PR #3293 Fix loading of csv files zipped on MacOS (disabled zip min version check)
- PR #3295 Fix storing storing invalid RMM exec policies.
- PR #3307 Add pd.RangeIndex to from_pandas to fix dask_cudf meta_nonempty bug
- PR #3313 Fix public headers including non-public headers
- PR #3318 Revert arrow to 0.15.0 temporarily to unblock downstream projects CI
- PR #3317 Fix index-argument bug in dask_cudf parquet reader
- PR #3323 Fix `insert` non-assert test case
- PR #3341 Fix `Series` constructor converting NoneType to "None"
- PR #3326 Fix and test for detail::gather map iterator type inference
- PR #3334 Remove zero-size exception check from make_strings_column factories
- PR #3333 Fix compilation issues with `constexpr` functions not marked `__device__`
- PR #3340 Make all benchmarks use cudf base fixture to initialize RMM pool
- PR #3337 Fix Java to pad validity buffers to 64-byte boundary
- PR #3362 Fix `find_and_replace` upcasting series for python scalars and lists
- PR #3357 Disabling `column_view` iterators for non fixed-width types
- PR #3383 Fix : properly compute null counts for rolling_window.
- PR #3386 Removing external includes from `column_view.hpp`
- PR #3369 Add write_partition to dask_cudf to fix to_parquet bug
- PR #3388 Support getitem with bools when DataFrame has a MultiIndex
- PR #3408 Fix String and Column (De-)Serialization
- PR #3372 Fix dask-distributed scatter_by_map bug
- PR #3419 Fix a bug in parse_into_parts (incomplete input causing walking past the end of string).
- PR #3413 Fix dask_cudf read_csv file-list bug
- PR #3416 Fix memory leak in ColumnVector when pulling strings off the GPU
- PR #3424 Fix benchmark build by adding libcudacxx to benchmark's CMakeLists.txt
- PR #3435 Fix diff and shift for empty series
- PR #3439 Fix index-name bug in StringColumn concat
- PR #3445 Fix ORC Writer default stripe size
- PR #3459 Fix printing of invalid entries
- PR #3466 Fix gather null mask allocation for invalid index
- PR #3468 Fix memory leak issue in `drop_duplicates`
- PR #3474 Fix small doc error in capitalize Docs
- PR #3491 Fix more doc errors in NVStrings
- PR #3478 Fix as_index deep copy via Index.rename inplace arg
- PR #3476 Fix ORC reader timezone conversion
- PR #3188 Repr slices up large DataFrames
- PR #3519 Fix strings column concatenate handling zero-sized columns
- PR #3530 Fix copy_if_else test case fail issue
- PR #3523 Fix lgenfe issue with debug build
- PR #3532 Fix potential use-after-free in cudf parquet reader
- PR #3540 Fix unary_op null_mask bug and add missing test cases
- PR #3559 Use HighLevelGraph api in DataFrame constructor (Fix upstream compatibility)
- PR #3572 Fix CI Issue with hypothesis tests that are flaky


# cuDF 0.10.0 (16 Oct 2019)

## New Features

- PR #2423 Added `groupby.quantile()`
- PR #2522 Add Java bindings for NVStrings backed upper and lower case mutators
- PR #2605 Added Sort based groupby in libcudf
- PR #2607 Add Java bindings for parsing JSON
- PR #2629 Add dropna= parameter to groupby
- PR #2585 ORC & Parquet Readers: Remove millisecond timestamp restriction
- PR #2507 Add GPU-accelerated ORC Writer
- PR #2559 Add Series.tolist()
- PR #2653 Add Java bindings for rolling window operations
- PR #2480 Merge `custreamz` codebase into `cudf` repo
- PR #2674 Add __contains__ for Index/Series/Column
- PR #2635 Add support to read from remote and cloud sources like s3, gcs, hdfs
- PR #2722 Add Java bindings for NVTX ranges
- PR #2702 Add make_bool to dataset generation functions
- PR #2394 Move `rapidsai/custrings` into `cudf`
- PR #2734 Final sync of custrings source into cudf
- PR #2724 Add libcudf support for __contains__
- PR #2777 Add python bindings for porter stemmer measure functionality
- PR #2781 Add issorted to is_monotonic
- PR #2685 Add cudf::scatter_to_tables and cython binding
- PR #2743 Add Java bindings for NVStrings timestamp2long as part of String ColumnVector casting
- PR #2785 Add nvstrings Python docs
- PR #2786 Add benchmarks option to root build.sh
- PR #2802 Add `cudf::repeat()` and `cudf.Series.repeat()`
- PR #2773 Add Fisher's unbiased kurtosis and skew for Series/DataFrame
- PR #2748 Parquet Reader: Add option to specify loading of PANDAS index
- PR #2807 Add scatter_by_map to DataFrame python API
- PR #2836 Add nvstrings.code_points method
- PR #2844 Add Series/DataFrame notnull
- PR #2858 Add GTest type list utilities
- PR #2870 Add support for grouping by Series of arbitrary length
- PR #2719 Series covariance and Pearson correlation
- PR #2207 Beginning of libcudf overhaul: introduce new column and table types
- PR #2869 Add `cudf.CategoricalDtype`
- PR #2838 CSV Reader: Support ARROW_RANDOM_FILE input
- PR #2655 CuPy-based Series and Dataframe .values property
- PR #2803 Added `edit_distance_matrix()` function to calculate pairwise edit distance for each string on a given nvstrings object.
- PR #2811 Start of cudf strings column work based on 2207
- PR #2872 Add Java pinned memory pool allocator
- PR #2969 Add findAndReplaceAll to ColumnVector
- PR #2814 Add Datetimeindex.weekday
- PR #2999 Add timestamp conversion support for string categories
- PR #2918 Add cudf::column timestamp wrapper types

## Improvements

- PR #2578 Update legacy_groupby to use libcudf group_by_without_aggregation
- PR #2581 Removed `managed` allocator from hash map classes.
- PR #2571 Remove unnecessary managed memory from gdf_column_concat
- PR #2648 Cython/Python reorg
- PR #2588 Update Series.append documentation
- PR #2632 Replace dask-cudf set_index code with upstream
- PR #2682 Add cudf.set_allocator() function for easier allocator init
- PR #2642 Improve null printing and testing
- PR #2747 Add missing Cython headers / cudftestutil lib to conda package for cuspatial build
- PR #2706 Compute CSV format in device code to speedup performance
- PR #2673 Add support for np.longlong type
- PR #2703 move dask serialization dispatch into cudf
- PR #2728 Add YYMMDD to version tag for nightly conda packages
- PR #2729 Handle file-handle input in to_csv
- PR #2741 CSV Reader: Move kernel functions into its own file
- PR #2766 Improve nvstrings python cmake flexibility
- PR #2756 Add out_time_unit option to csv reader, support timestamp resolutions
- PR #2771 Stopgap alias for to_gpu_matrix()
- PR #2783 Support mapping input columns to function arguments in apply kernels
- PR #2645 libcudf unique_count for Series.nunique
- PR #2817 Dask-cudf: `read_parquet` support for remote filesystems
- PR #2823 improve java data movement debugging
- PR #2806 CSV Reader: Clean-up row offset operations
- PR #2640 Add dask wait/persist exmaple to 10 minute guide
- PR #2828 Optimizations of kernel launch configuration for `DataFrame.apply_rows` and `DataFrame.apply_chunks`
- PR #2831 Add `column` argument to `DataFrame.drop`
- PR #2775 Various optimizations to improve __getitem__ and __setitem__ performance
- PR #2810 cudf::allocate_like can optionally always allocate a mask.
- PR #2833 Parquet reader: align page data allocation sizes to 4-bytes to satisfy cuda-memcheck
- PR #2832 Using the new Python bindings for UCX
- PR #2856 Update group_split_cudf to use scatter_by_map
- PR #2890 Optionally keep serialized table data on the host.
- PR #2778 Doc: Updated and fixed some docstrings that were formatted incorrectly.
- PR #2830 Use YYMMDD tag in custreamz nightly build
- PR #2875 Java: Remove synchronized from register methods in MemoryCleaner
- PR #2887 Minor snappy decompression optimization
- PR #2899 Use new RMM API based on Cython
- PR #2788 Guide to Python UDFs
- PR #2919 Change java API to use operators in groupby namespace
- PR #2909 CSV Reader: Avoid row offsets host vector default init
- PR #2834 DataFrame supports setting columns via attribute syntax `df.x = col`
- PR #3147 DataFrame can be initialized from rows via list of tuples
- PR #3539 Restrict CuPy to 6

## Bug Fixes

- PR #2584 ORC Reader: fix parsing of `DECIMAL` index positions
- PR #2619 Fix groupby serialization/deserialization
- PR #2614 Update Java version to match
- PR #2601 Fixes nlargest(1) issue in Series and Dataframe
- PR #2610 Fix a bug in index serialization (properly pass DeviceNDArray)
- PR #2621 Fixes the floordiv issue of not promoting float type when rhs is 0
- PR #2611 Types Test: fix static casting from negative int to string
- PR #2618 IO Readers: Fix datasource memory map failure for multiple reads
- PR #2628 groupby_without_aggregation non-nullable input table produces non-nullable output
- PR #2615 fix string category partitioning in java API
- PR #2641 fix string category and timeunit concat in the java API
- PR #2649 Fix groupby issue resulting from column_empty bug
- PR #2658 Fix astype() for null categorical columns
- PR #2660 fix column string category and timeunit concat in the java API
- PR #2664 ORC reader: fix `skip_rows` larger than first stripe
- PR #2654 Allow Java gdfOrderBy to work with string categories
- PR #2669 AVRO reader: fix non-deterministic output
- PR #2668 Update Java bindings to specify timestamp units for ORC and Parquet readers
- PR #2679 AVRO reader: fix cuda errors when decoding compressed streams
- PR #2692 Add concatenation for data-frame with different headers (empty and non-empty)
- PR #2651 Remove nvidia driver installation from ci/cpu/build.sh
- PR #2697 Ensure csv reader sets datetime column time units
- PR #2698 Return RangeIndex from contiguous slice of RangeIndex
- PR #2672 Fix null and integer handling in round
- PR #2704 Parquet Reader: Fix crash when loading string column with nulls
- PR #2725 Fix Jitify issue with running on Turing using CUDA version < 10
- PR #2731 Fix building of benchmarks
- PR #2738 Fix java to find new NVStrings locations
- PR #2736 Pin Jitify branch to v0.10 version
- PR #2742 IO Readers: Fix possible silent failures when creating `NvStrings` instance
- PR #2753 Fix java quantile API calls
- PR #2762 Fix validity processing for time in java
- PR #2796 Fix handling string slicing and other nvstrings delegated methods with dask
- PR #2769 Fix link to API docs in README.md
- PR #2772 Handle multiindex pandas Series #2772
- PR #2749 Fix apply_rows/apply_chunks pessimistic null mask to use in_cols null masks only
- PR #2752 CSV Reader: Fix exception when there's no rows to process
- PR #2716 Added Exception for `StringMethods` in string methods
- PR #2787 Fix Broadcasting `None` to `cudf-series`
- PR #2794 Fix async race in NVCategory::get_value and get_value_bounds
- PR #2795 Fix java build/cast error
- PR #2496 Fix improper merge of two dataframes when names differ
- PR #2824 Fix issue with incorrect result when Numeric Series replace is called several times
- PR #2751 Replace value with null
- PR #2765 Fix Java inequality comparisons for string category
- PR #2818 Fix java join API to use new C++ join API
- PR #2841 Fix nvstrings.slice and slice_from for range (0,0)
- PR #2837 Fix join benchmark
- PR #2809 Add hash_df and group_split dispatch functions for dask
- PR #2843 Parquet reader: fix skip_rows when not aligned with page or row_group boundaries
- PR #2851 Deleted existing dask-cudf/record.txt
- PR #2854 Fix column creation from ephemeral objects exposing __cuda_array_interface__
- PR #2860 Fix boolean indexing when the result is a single row
- PR #2859 Fix tail method issue for string columns
- PR #2852 Fixed `cumsum()` and `cumprod()` on boolean series.
- PR #2865 DaskIO: Fix `read_csv` and `read_orc` when input is list of files
- PR #2750 Fixed casting values to cudf::bool8 so non-zero values always cast to true
- PR #2873 Fixed dask_cudf read_partition bug by generating ParquetDatasetPiece
- PR #2850 Fixes dask_cudf.read_parquet on partitioned datasets
- PR #2896 Properly handle `axis` string keywords in `concat`
- PR #2926 Update rounding algorithm to avoid using fmod
- PR #2968 Fix Java dependency loading when using NVTX
- PR #2963 Fix ORC writer uncompressed block indexing
- PR #2928 CSV Reader: Fix using `byte_range` for large datasets
- PR #2983 Fix sm_70+ race condition in gpu_unsnap
- PR #2964 ORC Writer: Segfault when writing mixed numeric and string columns
- PR #3007 Java: Remove unit test that frees RMM invalid pointer
- PR #3009 Fix orc reader RLEv2 patch position regression from PR #2507
- PR #3002 Fix CUDA invalid configuration errors reported after loading an ORC file without data
- PR #3035 Update update-version.sh for new docs locations
- PR #3038 Fix uninitialized stream parameter in device_table deleter
- PR #3064 Fixes groupby performance issue
- PR #3061 Add rmmInitialize to nvstrings gtests
- PR #3058 Fix UDF doc markdown formatting
- PR #3059 Add nvstrings python build instructions to contributing.md


# cuDF 0.9.0 (21 Aug 2019)

## New Features

- PR #1993 Add CUDA-accelerated series aggregations: mean, var, std
- PR #2111 IO Readers: Support memory buffer, file-like object, and URL inputs
- PR #2012 Add `reindex()` to DataFrame and Series
- PR #2097 Add GPU-accelerated AVRO reader
- PR #2098 Support binary ops on DFs and Series with mismatched indices
- PR #2160 Merge `dask-cudf` codebase into `cudf` repo
- PR #2149 CSV Reader: Add `hex` dtype for explicit hexadecimal parsing
- PR #2156 Add `upper_bound()` and `lower_bound()` for libcudf tables and `searchsorted()` for cuDF Series
- PR #2158 CSV Reader: Support single, non-list/dict argument for `dtype`
- PR #2177 CSV Reader: Add `parse_dates` parameter for explicit date inference
- PR #1744 cudf::apply_boolean_mask and cudf::drop_nulls support for cudf::table inputs (multi-column)
- PR #2196 Add `DataFrame.dropna()`
- PR #2197 CSV Writer: add `chunksize` parameter for `to_csv`
- PR #2215 `type_dispatcher` benchmark
- PR #2179 Add Java quantiles
- PR #2157 Add __array_function__ to DataFrame and Series
- PR #2212 Java support for ORC reader
- PR #2224 Add DataFrame isna, isnull, notna functions
- PR #2236 Add Series.drop_duplicates
- PR #2105 Add hash-based join benchmark
- PR #2316 Add unique, nunique, and value_counts for datetime columns
- PR #2337 Add Java support for slicing a ColumnVector
- PR #2049 Add cudf::merge (sorted merge)
- PR #2368 Full cudf+dask Parquet Support
- PR #2380 New cudf::is_sorted checks whether cudf::table is sorted
- PR #2356 Java column vector standard deviation support
- PR #2221 MultiIndex full indexing - Support iloc and wildcards for loc
- PR #2429 Java support for getting length of strings in a ColumnVector
- PR #2415 Add `value_counts` for series of any type
- PR #2446 Add __array_function__ for index
- PR #2437 ORC reader: Add 'use_np_dtypes' option
- PR #2382 Add CategoricalAccessor add, remove, rename, and ordering methods
- PR #2464 Native implement `__cuda_array_interface__` for Series/Index/Column objects
- PR #2425 Rolling window now accepts array-based user-defined functions
- PR #2442 Add __setitem__
- PR #2449 Java support for getting byte count of strings in a ColumnVector
- PR #2492 Add groupby.size() method
- PR #2358 Add cudf::nans_to_nulls: convert floating point column into bitmask
- PR #2489 Add drop argument to set_index
- PR #2491 Add Java bindings for ORC reader 'use_np_dtypes' option
- PR #2213 Support s/ms/us/ns DatetimeColumn time unit resolutions
- PR #2536 Add _constructor properties to Series and DataFrame

## Improvements

- PR #2103 Move old `column` and `bitmask` files into `legacy/` directory
- PR #2109 added name to Python column classes
- PR #1947 Cleanup serialization code
- PR #2125 More aggregate in java API
- PR #2127 Add in java Scalar tests
- PR #2088 Refactor of Python groupby code
- PR #2130 Java serialization and deserialization of tables.
- PR #2131 Chunk rows logic added to csv_writer
- PR #2129 Add functions in the Java API to support nullable column filtering
- PR #2165 made changes to get_dummies api for it to be available in MethodCache
- PR #2171 Add CodeCov integration, fix doc version, make --skip-tests work when invoking with source
- PR #2184 handle remote orc files for dask-cudf
- PR #2186 Add `getitem` and `getattr` style access to Rolling objects
- PR #2168 Use cudf.Column for CategoricalColumn's categories instead of a tuple
- PR #2193 DOC: cudf::type_dispatcher documentation for specializing dispatched functors
- PR #2199 Better java support for appending strings
- PR #2176 Added column dtype support for datetime, int8, int16 to csv_writer
- PR #2209 Matching `get_dummies` & `select_dtypes` behavior to pandas
- PR #2217 Updated Java bindings to use the new groupby API
- PR #2214 DOC: Update doc instructions to build/install `cudf` and `dask-cudf`
- PR #2220 Update Java bindings for reduction rename
- PR #2232 Move CodeCov upload from build script to Jenkins
- PR #2225 refactor to use libcudf for gathering columns in dataframes
- PR #2293 Improve join performance (faster compute_join_output_size)
- PR #2300 Create separate dask codeowners for dask-cudf codebase
- PR #2304 gdf_group_by_without_aggregations returns gdf_column
- PR #2309 Java readers: remove redundant copy of result pointers
- PR #2307 Add `black` and `isort` to style checker script
- PR #2345 Restore removal of old groupby implementation
- PR #2342 Improve `astype()` to operate all ways
- PR #2329 using libcudf cudf::copy for column deep copy
- PR #2344 DOC: docs on code formatting for contributors
- PR #2376 Add inoperative axis= and win_type= arguments to Rolling()
- PR #2378 remove dask for (de-)serialization of cudf objects
- PR #2353 Bump Arrow and Dask versions
- PR #2377 Replace `standard_python_slice` with just `slice.indices()`
- PR #2373 cudf.DataFrame enchancements & Series.values support
- PR #2392 Remove dlpack submodule; make cuDF's Cython API externally accessible
- PR #2430 Updated Java bindings to use the new unary API
- PR #2406 Moved all existing `table` related files to a `legacy/` directory
- PR #2350 Performance related changes to get_dummies
- PR #2420 Remove `cudautils.astype` and replace with `typecast.apply_cast`
- PR #2456 Small improvement to typecast utility
- PR #2458 Fix handling of thirdparty packages in `isort` config
- PR #2459 IO Readers: Consolidate all readers to use `datasource` class
- PR #2475 Exposed type_dispatcher.hpp, nvcategory_util.hpp and wrapper_types.hpp in the include folder
- PR #2484 Enabled building libcudf as a static library
- PR #2453 Streamline CUDA_REL environment variable
- PR #2483 Bundle Boost filesystem dependency in the Java jar
- PR #2486 Java API hash functions
- PR #2481 Adds the ignore_null_keys option to the java api
- PR #2490 Java api: support multiple aggregates for the same column
- PR #2510 Java api: uses table based apply_boolean_mask
- PR #2432 Use pandas formatting for console, html, and latex output
- PR #2573 Bump numba version to 0.45.1
- PR #2606 Fix references to notebooks-contrib

## Bug Fixes

- PR #2086 Fixed quantile api behavior mismatch in series & dataframe
- PR #2128 Add offset param to host buffer readers in java API.
- PR #2145 Work around binops validity checks for java
- PR #2146 Work around unary_math validity checks for java
- PR #2151 Fixes bug in cudf::copy_range where null_count was invalid
- PR #2139 matching to pandas describe behavior & fixing nan values issue
- PR #2161 Implicitly convert unsigned to signed integer types in binops
- PR #2154 CSV Reader: Fix bools misdetected as strings dtype
- PR #2178 Fix bug in rolling bindings where a view of an ephemeral column was being taken
- PR #2180 Fix issue with isort reordering `importorskip` below imports depending on them
- PR #2187 fix to honor dtype when numpy arrays are passed to columnops.as_column
- PR #2190 Fix issue in astype conversion of string column to 'str'
- PR #2208 Fix issue with calling `head()` on one row dataframe
- PR #2229 Propagate exceptions from Cython cdef functions
- PR #2234 Fix issue with local build script not properly building
- PR #2223 Fix CUDA invalid configuration errors reported after loading small compressed ORC files
- PR #2162 Setting is_unique and is_monotonic-related attributes
- PR #2244 Fix ORC RLEv2 delta mode decoding with nonzero residual delta width
- PR #2297 Work around `var/std` unsupported only at debug build
- PR #2302 Fixed java serialization corner case
- PR #2355 Handle float16 in binary operations
- PR #2311 Fix copy behaviour for GenericIndex
- PR #2349 Fix issues with String filter in java API
- PR #2323 Fix groupby on categoricals
- PR #2328 Ensure order is preserved in CategoricalAccessor._set_categories
- PR #2202 Fix issue with unary ops mishandling empty input
- PR #2326 Fix for bug in DLPack when reading multiple columns
- PR #2324 Fix cudf Docker build
- PR #2325 Fix ORC RLEv2 patched base mode decoding with nonzero patch width
- PR #2235 Fix get_dummies to be compatible with dask
- PR #2332 Zero initialize gdf_dtype_extra_info
- PR #2355 Handle float16 in binary operations
- PR #2360 Fix missing dtype handling in cudf.Series & columnops.as_column
- PR #2364 Fix quantile api and other trivial issues around it
- PR #2361 Fixed issue with `codes` of CategoricalIndex
- PR #2357 Fixed inconsistent type of index created with from_pandas vs direct construction
- PR #2389 Fixed Rolling __getattr__ and __getitem__ for offset based windows
- PR #2402 Fixed bug in valid mask computation in cudf::copy_if (apply_boolean_mask)
- PR #2401 Fix to a scalar datetime(of type Days) issue
- PR #2386 Correctly allocate output valids in groupby
- PR #2411 Fixed failures on binary op on single element string column
- PR #2422 Fix Pandas logical binary operation incompatibilites
- PR #2447 Fix CodeCov posting build statuses temporarily
- PR #2450 Fix erroneous null handling in `cudf.DataFrame`'s `apply_rows`
- PR #2470 Fix issues with empty strings and string categories (Java)
- PR #2471 Fix String Column Validity.
- PR #2481 Fix java validity buffer serialization
- PR #2485 Updated bytes calculation to use size_t to avoid overflow in column concat
- PR #2461 Fix groupby multiple aggregations same column
- PR #2514 Fix cudf::drop_nulls threshold handling in Cython
- PR #2516 Fix utilities include paths and meta.yaml header paths
- PR #2517 Fix device memory leak in to_dlpack tensor deleter
- PR #2431 Fix local build generated file ownerships
- PR #2511 Added import of orc, refactored exception handlers to not squash fatal exceptions
- PR #2527 Fix index and column input handling in dask_cudf read_parquet
- PR #2466 Fix `dataframe.query` returning null rows erroneously
- PR #2548 Orc reader: fix non-deterministic data decoding at chunk boundaries
- PR #2557 fix cudautils import in string.py
- PR #2521 Fix casting datetimes from/to the same resolution
- PR #2545 Fix MultiIndexes with datetime levels
- PR #2560 Remove duplicate `dlpack` definition in conda recipe
- PR #2567 Fix ColumnVector.fromScalar issues while dealing with null scalars
- PR #2565 Orc reader: fix incorrect data decoding of int64 data types
- PR #2577 Fix search benchmark compilation error by adding necessary header
- PR #2604 Fix a bug in copying.pyx:_normalize_types that upcasted int32 to int64


# cuDF 0.8.0 (27 June 2019)

## New Features

- PR #1524 Add GPU-accelerated JSON Lines parser with limited feature set
- PR #1569 Add support for Json objects to the JSON Lines reader
- PR #1622 Add Series.loc
- PR #1654 Add cudf::apply_boolean_mask: faster replacement for gdf_apply_stencil
- PR #1487 cython gather/scatter
- PR #1310 Implemented the slice/split functionality.
- PR #1630 Add Python layer to the GPU-accelerated JSON reader
- PR #1745 Add rounding of numeric columns via Numba
- PR #1772 JSON reader: add support for BytesIO and StringIO input
- PR #1527 Support GDF_BOOL8 in readers and writers
- PR #1819 Logical operators (AND, OR, NOT) for libcudf and cuDF
- PR #1813 ORC Reader: Add support for stripe selection
- PR #1828 JSON Reader: add suport for bool8 columns
- PR #1833 Add column iterator with/without nulls
- PR #1665 Add the point-in-polygon GIS function
- PR #1863 Series and Dataframe methods for all and any
- PR #1908 cudf::copy_range and cudf::fill for copying/assigning an index or range to a constant
- PR #1921 Add additional formats for typecasting to/from strings
- PR #1807 Add Series.dropna()
- PR #1987 Allow user defined functions in the form of ptx code to be passed to binops
- PR #1948 Add operator functions like `Series.add()` to DataFrame and Series
- PR #1954 Add skip test argument to GPU build script
- PR #2018 Add bindings for new groupby C++ API
- PR #1984 Add rolling window operations Series.rolling() and DataFrame.rolling()
- PR #1542 Python method and bindings for to_csv
- PR #1995 Add Java API
- PR #1998 Add google benchmark to cudf
- PR #1845 Add cudf::drop_duplicates, DataFrame.drop_duplicates
- PR #1652 Added `Series.where()` feature
- PR #2074 Java Aggregates, logical ops, and better RMM support
- PR #2140 Add a `cudf::transform` function
- PR #2068 Concatenation of different typed columns

## Improvements

- PR #1538 Replacing LesserRTTI with inequality_comparator
- PR #1703 C++: Added non-aggregating `insert` to `concurrent_unordered_map` with specializations to store pairs with a single atomicCAS when possible.
- PR #1422 C++: Added a RAII wrapper for CUDA streams
- PR #1701 Added `unique` method for stringColumns
- PR #1713 Add documentation for Dask-XGBoost
- PR #1666 CSV Reader: Improve performance for files with large number of columns
- PR #1725 Enable the ability to use a single column groupby as its own index
- PR #1759 Add an example showing simultaneous rolling averages to `apply_grouped` documentation
- PR #1746 C++: Remove unused code: `windowed_ops.cu`, `sorting.cu`, `hash_ops.cu`
- PR #1748 C++: Add `bool` nullability flag to `device_table` row operators
- PR #1764 Improve Numerical column: `mean_var` and `mean`
- PR #1767 Speed up Python unit tests
- PR #1770 Added build.sh script, updated CI scripts and documentation
- PR #1739 ORC Reader: Add more pytest coverage
- PR #1696 Added null support in `Series.replace()`.
- PR #1390 Added some basic utility functions for `gdf_column`'s
- PR #1791 Added general column comparison code for testing
- PR #1795 Add printing of git submodule info to `print_env.sh`
- PR #1796 Removing old sort based group by code and gdf_filter
- PR #1811 Added funtions for copying/allocating `cudf::table`s
- PR #1838 Improve columnops.column_empty so that it returns typed columns instead of a generic Column
- PR #1890 Add utils.get_dummies- a pandas-like wrapper around one_hot-encoding
- PR #1823 CSV Reader: default the column type to string for empty dataframes
- PR #1827 Create bindings for scalar-vector binops, and update one_hot_encoding to use them
- PR #1817 Operators now support different sized dataframes as long as they don't share different sized columns
- PR #1855 Transition replace_nulls to new C++ API and update corresponding Cython/Python code
- PR #1858 Add `std::initializer_list` constructor to `column_wrapper`
- PR #1846 C++ type-erased gdf_equal_columns test util; fix gdf_equal_columns logic error
- PR #1390 Added some basic utility functions for `gdf_column`s
- PR #1391 Tidy up bit-resolution-operation and bitmask class code
- PR #1882 Add iloc functionality to MultiIndex dataframes
- PR #1884 Rolling windows: general enhancements and better coverage for unit tests
- PR #1886 support GDF_STRING_CATEGORY columns in apply_boolean_mask, drop_nulls and other libcudf functions
- PR #1896 Improve performance of groupby with levels specified in dask-cudf
- PR #1915 Improve iloc performance for non-contiguous row selection
- PR #1859 Convert read_json into a C++ API
- PR #1919 Rename libcudf namespace gdf to namespace cudf
- PR #1850 Support left_on and right_on for DataFrame merge operator
- PR #1930 Specialize constructor for `cudf::bool8` to cast argument to `bool`
- PR #1938 Add default constructor for `column_wrapper`
- PR #1930 Specialize constructor for `cudf::bool8` to cast argument to `bool`
- PR #1952 consolidate libcudf public API headers in include/cudf
- PR #1949 Improved selection with boolmask using libcudf `apply_boolean_mask`
- PR #1956 Add support for nulls in `query()`
- PR #1973 Update `std::tuple` to `std::pair` in top-most libcudf APIs and C++ transition guide
- PR #1981 Convert read_csv into a C++ API
- PR #1868 ORC Reader: Support row index for speed up on small/medium datasets
- PR #1964 Added support for list-like types in Series.str.cat
- PR #2005 Use HTML5 details tag in bug report issue template
- PR #2003 Removed few redundant unit-tests from test_string.py::test_string_cat
- PR #1944 Groupby design improvements
- PR #2017 Convert `read_orc()` into a C++ API
- PR #2011 Convert `read_parquet()` into a C++ API
- PR #1756 Add documentation "10 Minutes to cuDF and dask_cuDF"
- PR #2034 Adding support for string columns concatenation using "add" binary operator
- PR #2042 Replace old "10 Minutes" guide with new guide for docs build process
- PR #2036 Make library of common test utils to speed up tests compilation
- PR #2022 Facilitating get_dummies to be a high level api too
- PR #2050 Namespace IO readers and add back free-form `read_xxx` functions
- PR #2104 Add a functional ``sort=`` keyword argument to groupby
- PR #2108 Add `find_and_replace` for StringColumn for replacing single values
- PR #1803 cuDF/CuPy interoperability documentation

## Bug Fixes

- PR #1465 Fix for test_orc.py and test_sparse_df.py test failures
- PR #1583 Fix underlying issue in `as_index()` that was causing `Series.quantile()` to fail
- PR #1680 Add errors= keyword to drop() to fix cudf-dask bug
- PR #1651 Fix `query` function on empty dataframe
- PR #1616 Fix CategoricalColumn to access categories by index instead of iteration
- PR #1660 Fix bug in `loc` when indexing with a column name (a string)
- PR #1683 ORC reader: fix timestamp conversion to UTC
- PR #1613 Improve CategoricalColumn.fillna(-1) performance
- PR #1642 Fix failure of CSV_TEST gdf_csv_test.SkiprowsNrows on multiuser systems
- PR #1709 Fix handling of `datetime64[ms]` in `dataframe.select_dtypes`
- PR #1704 CSV Reader: Add support for the plus sign in number fields
- PR #1687 CSV reader: return an empty dataframe for zero size input
- PR #1757 Concatenating columns with null columns
- PR #1755 Add col_level keyword argument to melt
- PR #1758 Fix df.set_index() when setting index from an empty column
- PR #1749 ORC reader: fix long strings of NULL values resulting in incorrect data
- PR #1742 Parquet Reader: Fix index column name to match PANDAS compat
- PR #1782 Update libcudf doc version
- PR #1783 Update conda dependencies
- PR #1786 Maintain the original series name in series.unique output
- PR #1760 CSV Reader: fix segfault when dtype list only includes columns from usecols list
- PR #1831 build.sh: Assuming python is in PATH instead of using PYTHON env var
- PR #1839 Raise an error instead of segfaulting when transposing a DataFrame with StringColumns
- PR #1840 Retain index correctly during merge left_on right_on
- PR #1825 cuDF: Multiaggregation Groupby Failures
- PR #1789 CSV Reader: Fix missing support for specifying `int8` and `int16` dtypes
- PR #1857 Cython Bindings: Handle `bool` columns while calling `column_view_from_NDArrays`
- PR #1849 Allow DataFrame support methods to pass arguments to the methods
- PR #1847 Fixed #1375 by moving the nvstring check into the wrapper function
- PR #1864 Fixing cudf reduction for POWER platform
- PR #1869 Parquet reader: fix Dask timestamps not matching with Pandas (convert to milliseconds)
- PR #1876 add dtype=bool for `any`, `all` to treat integer column correctly
- PR #1875 CSV reader: take NaN values into account in dtype detection
- PR #1873 Add column dtype checking for the all/any methods
- PR #1902 Bug with string iteration in _apply_basic_agg
- PR #1887 Fix for initialization issue in pq_read_arg,orc_read_arg
- PR #1867 JSON reader: add support for null/empty fields, including the 'null' literal
- PR #1891 Fix bug #1750 in string column comparison
- PR #1909 Support of `to_pandas()` of boolean series with null values
- PR #1923 Use prefix removal when two aggs are called on a SeriesGroupBy
- PR #1914 Zero initialize gdf_column local variables
- PR #1959 Add support for comparing boolean Series to scalar
- PR #1966 Ignore index fix in series append
- PR #1967 Compute index __sizeof__ only once for DataFrame __sizeof__
- PR #1977 Support CUDA installation in default system directories
- PR #1982 Fixes incorrect index name after join operation
- PR #1985 Implement `GDF_PYMOD`, a special modulo that follows python's sign rules
- PR #1991 Parquet reader: fix decoding of NULLs
- PR #1990 Fixes a rendering bug in the `apply_grouped` documentation
- PR #1978 Fix for values being filled in an empty dataframe
- PR #2001 Correctly create MultiColumn from Pandas MultiColumn
- PR #2006 Handle empty dataframe groupby construction for dask
- PR #1965 Parquet Reader: Fix duplicate index column when it's already in `use_cols`
- PR #2033 Add pip to conda environment files to fix warning
- PR #2028 CSV Reader: Fix reading of uncompressed files without a recognized file extension
- PR #2073 Fix an issue when gathering columns with NVCategory and nulls
- PR #2053 cudf::apply_boolean_mask return empty column for empty boolean mask
- PR #2066 exclude `IteratorTest.mean_var_output` test from debug build
- PR #2069 Fix JNI code to use read_csv and read_parquet APIs
- PR #2071 Fix bug with unfound transitive dependencies for GTests in Ubuntu 18.04
- PR #2089 Configure Sphinx to render params correctly
- PR #2091 Fix another bug with unfound transitive dependencies for `cudftestutils` in Ubuntu 18.04
- PR #2115 Just apply `--disable-new-dtags` instead of trying to define all the transitive dependencies
- PR #2106 Fix errors in JitCache tests caused by sharing of device memory between processes
- PR #2120 Fix errors in JitCache tests caused by running multiple threads on the same data
- PR #2102 Fix memory leak in groupby
- PR #2113 fixed typo in to_csv code example


# cudf 0.7.2 (16 May 2019)

## New Features

- PR #1735 Added overload for atomicAdd on int64. Streamlined implementation of custom atomic overloads.
- PR #1741 Add MultiIndex concatenation

## Bug Fixes

- PR #1718 Fix issue with SeriesGroupBy MultiIndex in dask-cudf
- PR #1734 Python: fix performance regression for groupby count() aggregations
- PR #1768 Cython: fix handling read only schema buffers in gpuarrow reader


# cudf 0.7.1 (11 May 2019)

## New Features

- PR #1702 Lazy load MultiIndex to return groupby performance to near optimal.

## Bug Fixes

- PR #1708 Fix handling of `datetime64[ms]` in `dataframe.select_dtypes`


# cuDF 0.7.0 (10 May 2019)

## New Features

- PR #982 Implement gdf_group_by_without_aggregations and gdf_unique_indices functions
- PR #1142 Add `GDF_BOOL` column type
- PR #1194 Implement overloads for CUDA atomic operations
- PR #1292 Implemented Bitwise binary ops AND, OR, XOR (&, |, ^)
- PR #1235 Add GPU-accelerated Parquet Reader
- PR #1335 Added local_dict arg in `DataFrame.query()`.
- PR #1282 Add Series and DataFrame.describe()
- PR #1356 Rolling windows
- PR #1381 Add DataFrame._get_numeric_data
- PR #1388 Add CODEOWNERS file to auto-request reviews based on where changes are made
- PR #1396 Add DataFrame.drop method
- PR #1413 Add DataFrame.melt method
- PR #1412 Add DataFrame.pop()
- PR #1419 Initial CSV writer function
- PR #1441 Add Series level cumulative ops (cumsum, cummin, cummax, cumprod)
- PR #1420 Add script to build and test on a local gpuCI image
- PR #1440 Add DatetimeColumn.min(), DatetimeColumn.max()
- PR #1455 Add Series.Shift via Numba kernel
- PR #1441 Add Series level cumulative ops (cumsum, cummin, cummax, cumprod)
- PR #1461 Add Python coverage test to gpu build
- PR #1445 Parquet Reader: Add selective reading of rows and row group
- PR #1532 Parquet Reader: Add support for INT96 timestamps
- PR #1516 Add Series and DataFrame.ndim
- PR #1556 Add libcudf C++ transition guide
- PR #1466 Add GPU-accelerated ORC Reader
- PR #1565 Add build script for nightly doc builds
- PR #1508 Add Series isna, isnull, and notna
- PR #1456 Add Series.diff() via Numba kernel
- PR #1588 Add Index `astype` typecasting
- PR #1301 MultiIndex support
- PR #1599 Level keyword supported in groupby
- PR #929 Add support operations to dataframe
- PR #1609 Groupby accept list of Series
- PR #1658 Support `group_keys=True` keyword in groupby method

## Improvements

- PR #1531 Refactor closures as private functions in gpuarrow
- PR #1404 Parquet reader page data decoding speedup
- PR #1076 Use `type_dispatcher` in join, quantiles, filter, segmented sort, radix sort and hash_groupby
- PR #1202 Simplify README.md
- PR #1149 CSV Reader: Change convertStrToValue() functions to `__device__` only
- PR #1238 Improve performance of the CUDA trie used in the CSV reader
- PR #1245 Use file cache for JIT kernels
- PR #1278 Update CONTRIBUTING for new conda environment yml naming conventions
- PR #1163 Refactored UnaryOps. Reduced API to two functions: `gdf_unary_math` and `gdf_cast`. Added `abs`, `-`, and `~` ops. Changed bindings to Cython
- PR #1284 Update docs version
- PR #1287 add exclude argument to cudf.select_dtype function
- PR #1286 Refactor some of the CSV Reader kernels into generic utility functions
- PR #1291 fillna in `Series.to_gpu_array()` and `Series.to_array()` can accept the scalar too now.
- PR #1005 generic `reduction` and `scan` support
- PR #1349 Replace modernGPU sort join with thrust.
- PR #1363 Add a dataframe.mean(...) that raises NotImplementedError to satisfy `dask.dataframe.utils.is_dataframe_like`
- PR #1319 CSV Reader: Use column wrapper for gdf_column output alloc/dealloc
- PR #1376 Change series quantile default to linear
- PR #1399 Replace CFFI bindings for NVTX functions with Cython bindings
- PR #1389 Refactored `set_null_count()`
- PR #1386 Added macros `GDF_TRY()`, `CUDF_TRY()` and `ASSERT_CUDF_SUCCEEDED()`
- PR #1435 Rework CMake and conda recipes to depend on installed libraries
- PR #1391 Tidy up bit-resolution-operation and bitmask class code
- PR #1439 Add cmake variable to enable compiling CUDA code with -lineinfo
- PR #1462 Add ability to read parquet files from arrow::io::RandomAccessFile
- PR #1453 Convert CSV Reader CFFI to Cython
- PR #1479 Convert Parquet Reader CFFI to Cython
- PR #1397 Add a utility function for producing an overflow-safe kernel launch grid configuration
- PR #1382 Add GPU parsing of nested brackets to cuIO parsing utilities
- PR #1481 Add cudf::table constructor to allocate a set of `gdf_column`s
- PR #1484 Convert GroupBy CFFI to Cython
- PR #1463 Allow and default melt keyword argument var_name to be None
- PR #1486 Parquet Reader: Use device_buffer rather than device_ptr
- PR #1525 Add cudatoolkit conda dependency
- PR #1520 Renamed `src/dataframe` to `src/table` and moved `table.hpp`. Made `types.hpp` to be type declarations only.
- PR #1492 Convert transpose CFFI to Cython
- PR #1495 Convert binary and unary ops CFFI to Cython
- PR #1503 Convert sorting and hashing ops CFFI to Cython
- PR #1522 Use latest release version in update-version CI script
- PR #1533 Remove stale join CFFI, fix memory leaks in join Cython
- PR #1521 Added `row_bitmask` to compute bitmask for rows of a table. Merged `valids_ops.cu` and `bitmask_ops.cu`
- PR #1553 Overload `hash_row` to avoid using intial hash values. Updated `gdf_hash` to select between overloads
- PR #1585 Updated `cudf::table` to maintain own copy of wrapped `gdf_column*`s
- PR #1559 Add `except +` to all Cython function definitions to catch C++ exceptions properly
- PR #1617 `has_nulls` and `column_dtypes` for `cudf::table`
- PR #1590 Remove CFFI from the build / install process entirely
- PR #1536 Convert gpuarrow CFFI to Cython
- PR #1655 Add `Column._pointer` as a way to access underlying `gdf_column*` of a `Column`
- PR #1655 Update readme conda install instructions for cudf version 0.6 and 0.7


## Bug Fixes

- PR #1233 Fix dtypes issue while adding the column to `str` dataframe.
- PR #1254 CSV Reader: fix data type detection for floating-point numbers in scientific notation
- PR #1289 Fix looping over each value instead of each category in concatenation
- PR #1293 Fix Inaccurate error message in join.pyx
- PR #1308 Add atomicCAS overload for `int8_t`, `int16_t`
- PR #1317 Fix catch polymorphic exception by reference in ipc.cu
- PR #1325 Fix dtype of null bitmasks to int8
- PR #1326 Update build documentation to use -DCMAKE_CXX11_ABI=ON
- PR #1334 Add "na_position" argument to CategoricalColumn sort_by_values
- PR #1321 Fix out of bounds warning when checking Bzip2 header
- PR #1359 Add atomicAnd/Or/Xor for integers
- PR #1354 Fix `fillna()` behaviour when replacing values with different dtypes
- PR #1347 Fixed core dump issue while passing dict_dtypes without column names in `cudf.read_csv()`
- PR #1379 Fixed build failure caused due to error: 'col_dtype' may be used uninitialized
- PR #1392 Update cudf Dockerfile and package_versions.sh
- PR #1385 Added INT8 type to `_schema_to_dtype` for use in GpuArrowReader
- PR #1393 Fixed a bug in `gdf_count_nonzero_mask()` for the case of 0 bits to count
- PR #1395 Update CONTRIBUTING to use the environment variable CUDF_HOME
- PR #1416 Fix bug at gdf_quantile_exact and gdf_quantile_appox
- PR #1421 Fix remove creation of series multiple times during `add_column()`
- PR #1405 CSV Reader: Fix memory leaks on read_csv() failure
- PR #1328 Fix CategoricalColumn to_arrow() null mask
- PR #1433 Fix NVStrings/categories includes
- PR #1432 Update NVStrings to 0.7.* to coincide with 0.7 development
- PR #1483 Modify CSV reader to avoid cropping blank quoted characters in non-string fields
- PR #1446 Merge 1275 hotfix from master into branch-0.7
- PR #1447 Fix legacy groupby apply docstring
- PR #1451 Fix hash join estimated result size is not correct
- PR #1454 Fix local build script improperly change directory permissions
- PR #1490 Require Dask 1.1.0+ for `is_dataframe_like` test or skip otherwise.
- PR #1491 Use more specific directories & groups in CODEOWNERS
- PR #1497 Fix Thrust issue on CentOS caused by missing default constructor of host_vector elements
- PR #1498 Add missing include guard to device_atomics.cuh and separated DEVICE_ATOMICS_TEST
- PR #1506 Fix csv-write call to updated NVStrings method
- PR #1510 Added nvstrings `fillna()` function
- PR #1507 Parquet Reader: Default string data to GDF_STRING
- PR #1535 Fix doc issue to ensure correct labelling of cudf.series
- PR #1537 Fix `undefined reference` link error in HashPartitionTest
- PR #1548 Fix ci/local/build.sh README from using an incorrect image example
- PR #1551 CSV Reader: Fix integer column name indexing
- PR #1586 Fix broken `scalar_wrapper::operator==`
- PR #1591 ORC/Parquet Reader: Fix missing import for FileNotFoundError exception
- PR #1573 Parquet Reader: Fix crash due to clash with ORC reader datasource
- PR #1607 Revert change of `column.to_dense_buffer` always return by copy for performance concerns
- PR #1618 ORC reader: fix assert & data output when nrows/skiprows isn't aligned to stripe boundaries
- PR #1631 Fix failure of TYPES_TEST on some gcc-7 based systems.
- PR #1641 CSV Reader: Fix skip_blank_lines behavior with Windows line terminators (\r\n)
- PR #1648 ORC reader: fix non-deterministic output when skiprows is non-zero
- PR #1676 Fix groupby `as_index` behaviour with `MultiIndex`
- PR #1659 Fix bug caused by empty groupbys and multiindex slicing throwing exceptions
- PR #1656 Correct Groupby failure in dask when un-aggregable columns are left in dataframe.
- PR #1689 Fix groupby performance regression
- PR #1694 Add Cython as a runtime dependency since it's required in `setup.py`


# cuDF 0.6.1 (25 Mar 2019)

## Bug Fixes

- PR #1275 Fix CentOS exception in DataFrame.hash_partition from using value "returned" by a void function


# cuDF 0.6.0 (22 Mar 2019)

## New Features

- PR #760 Raise `FileNotFoundError` instead of `GDF_FILE_ERROR` in `read_csv` if the file does not exist
- PR #539 Add Python bindings for replace function
- PR #823 Add Doxygen configuration to enable building HTML documentation for libcudf C/C++ API
- PR #807 CSV Reader: Add byte_range parameter to specify the range in the input file to be read
- PR #857 Add Tail method for Series/DataFrame and update Head method to use iloc
- PR #858 Add series feature hashing support
- PR #871 CSV Reader: Add support for NA values, including user specified strings
- PR #893 Adds PyArrow based parquet readers / writers to Python, fix category dtype handling, fix arrow ingest buffer size issues
- PR #867 CSV Reader: Add support for ignoring blank lines and comment lines
- PR #887 Add Series digitize method
- PR #895 Add Series groupby
- PR #898 Add DataFrame.groupby(level=0) support
- PR #920 Add feather, JSON, HDF5 readers / writers from PyArrow / Pandas
- PR #888 CSV Reader: Add prefix parameter for column names, used when parsing without a header
- PR #913 Add DLPack support: convert between cuDF DataFrame and DLTensor
- PR #939 Add ORC reader from PyArrow
- PR #918 Add Series.groupby(level=0) support
- PR #906 Add binary and comparison ops to DataFrame
- PR #958 Support unary and binary ops on indexes
- PR #964 Add `rename` method to `DataFrame`, `Series`, and `Index`
- PR #985 Add `Series.to_frame` method
- PR #985 Add `drop=` keyword to reset_index method
- PR #994 Remove references to pygdf
- PR #990 Add external series groupby support
- PR #988 Add top-level merge function to cuDF
- PR #992 Add comparison binaryops to DateTime columns
- PR #996 Replace relative path imports with absolute paths in tests
- PR #995 CSV Reader: Add index_col parameter to specify the column name or index to be used as row labels
- PR #1004 Add `from_gpu_matrix` method to DataFrame
- PR #997 Add property index setter
- PR #1007 Replace relative path imports with absolute paths in cudf
- PR #1013 select columns with df.columns
- PR #1016 Rename Series.unique_count() to nunique() to match pandas API
- PR #947 Prefixsum to handle nulls and float types
- PR #1029 Remove rest of relative path imports
- PR #1021 Add filtered selection with assignment for Dataframes
- PR #872 Adding NVCategory support to cudf apis
- PR #1052 Add left/right_index and left/right_on keywords to merge
- PR #1091 Add `indicator=` and `suffixes=` keywords to merge
- PR #1107 Add unsupported keywords to Series.fillna
- PR #1032 Add string support to cuDF python
- PR #1136 Removed `gdf_concat`
- PR #1153 Added function for getting the padded allocation size for valid bitmask
- PR #1148 Add cudf.sqrt for dataframes and Series
- PR #1159 Add Python bindings for libcudf dlpack functions
- PR #1155 Add __array_ufunc__ for DataFrame and Series for sqrt
- PR #1168 to_frame for series accepts a name argument


## Improvements

- PR #1218 Add dask-cudf page to API docs
- PR #892 Add support for heterogeneous types in binary ops with JIT
- PR #730 Improve performance of `gdf_table` constructor
- PR #561 Add Doxygen style comments to Join CUDA functions
- PR #813 unified libcudf API functions by replacing gpu_ with gdf_
- PR #822 Add support for `__cuda_array_interface__` for ingest
- PR #756 Consolidate common helper functions from unordered map and multimap
- PR #753 Improve performance of groupby sum and average, especially for cases with few groups.
- PR #836 Add ingest support for arrow chunked arrays in Column, Series, DataFrame creation
- PR #763 Format doxygen comments for csv_read_arg struct
- PR #532 CSV Reader: Use type dispatcher instead of switch block
- PR #694 Unit test utilities improvements
- PR #878 Add better indexing to Groupby
- PR #554 Add `empty` method and `is_monotonic` attribute to `Index`
- PR #1040 Fixed up Doxygen comment tags
- PR #909 CSV Reader: Avoid host->device->host copy for header row data
- PR #916 Improved unit testing and error checking for `gdf_column_concat`
- PR #941 Replace `numpy` call in `Series.hash_encode` with `numba`
- PR #942 Added increment/decrement operators for wrapper types
- PR #943 Updated `count_nonzero_mask` to return `num_rows` when the mask is null
- PR #952 Added trait to map C++ type to `gdf_dtype`
- PR #966 Updated RMM submodule.
- PR #998 Add IO reader/writer modules to API docs, fix for missing cudf.Series docs
- PR #1017 concatenate along columns for Series and DataFrames
- PR #1002 Support indexing a dataframe with another boolean dataframe
- PR #1018 Better concatenation for Series and Dataframes
- PR #1036 Use Numpydoc style docstrings
- PR #1047 Adding gdf_dtype_extra_info to gdf_column_view_augmented
- PR #1054 Added default ctor to SerialTrieNode to overcome Thrust issue in CentOS7 + CUDA10
- PR #1024 CSV Reader: Add support for hexadecimal integers in integral-type columns
- PR #1033 Update `fillna()` to use libcudf function `gdf_replace_nulls`
- PR #1066 Added inplace assignment for columns and select_dtypes for dataframes
- PR #1026 CSV Reader: Change the meaning and type of the quoting parameter to match Pandas
- PR #1100 Adds `CUDF_EXPECTS` error-checking macro
- PR #1092 Fix select_dtype docstring
- PR #1111 Added cudf::table
- PR #1108 Sorting for datetime columns
- PR #1120 Return a `Series` (not a `Column`) from `Series.cat.set_categories()`
- PR #1128 CSV Reader: The last data row does not need to be line terminated
- PR #1183 Bump Arrow version to 0.12.1
- PR #1208 Default to CXX11_ABI=ON
- PR #1252 Fix NVStrings dependencies for cuda 9.2 and 10.0
- PR #2037 Optimize the existing `gather` and `scatter` routines in `libcudf`

## Bug Fixes

- PR #821 Fix flake8 issues revealed by flake8 update
- PR #808 Resolved renamed `d_columns_valids` variable name
- PR #820 CSV Reader: fix the issue where reader adds additional rows when file uses \r\n as a line terminator
- PR #780 CSV Reader: Fix scientific notation parsing and null values for empty quotes
- PR #815 CSV Reader: Fix data parsing when tabs are present in the input CSV file
- PR #850 Fix bug where left joins where the left df has 0 rows causes a crash
- PR #861 Fix memory leak by preserving the boolean mask index
- PR #875 Handle unnamed indexes in to/from arrow functions
- PR #877 Fix ingest of 1 row arrow tables in from arrow function
- PR #876 Added missing `<type_traits>` include
- PR #889 Deleted test_rmm.py which has now moved to RMM repo
- PR #866 Merge v0.5.1 numpy ABI hotfix into 0.6
- PR #917 value_counts return int type on empty columns
- PR #611 Renamed `gdf_reduce_optimal_output_size()` -> `gdf_reduction_get_intermediate_output_size()`
- PR #923 fix index for negative slicing for cudf dataframe and series
- PR #927 CSV Reader: Fix category GDF_CATEGORY hashes not being computed properly
- PR #921 CSV Reader: Fix parsing errors with delim_whitespace, quotations in the header row, unnamed columns
- PR #933 Fix handling objects of all nulls in series creation
- PR #940 CSV Reader: Fix an issue where the last data row is missing when using byte_range
- PR #945 CSV Reader: Fix incorrect datetime64 when milliseconds or space separator are used
- PR #959 Groupby: Problem with column name lookup
- PR #950 Converting dataframe/recarry with non-contiguous arrays
- PR #963 CSV Reader: Fix another issue with missing data rows when using byte_range
- PR #999 Fix 0 sized kernel launches and empty sort_index exception
- PR #993 Fix dtype in selecting 0 rows from objects
- PR #1009 Fix performance regression in `to_pandas` method on DataFrame
- PR #1008 Remove custom dask communication approach
- PR #1001 CSV Reader: Fix a memory access error when reading a large (>2GB) file with date columns
- PR #1019 Binary Ops: Fix error when one input column has null mask but other doesn't
- PR #1014 CSV Reader: Fix false positives in bool value detection
- PR #1034 CSV Reader: Fix parsing floating point precision and leading zero exponents
- PR #1044 CSV Reader: Fix a segfault when byte range aligns with a page
- PR #1058 Added support for `DataFrame.loc[scalar]`
- PR #1060 Fix column creation with all valid nan values
- PR #1073 CSV Reader: Fix an issue where a column name includes the return character
- PR #1090 Updating Doxygen Comments
- PR #1080 Fix dtypes returned from loc / iloc because of lists
- PR #1102 CSV Reader: Minor fixes and memory usage improvements
- PR #1174: Fix release script typo
- PR #1137 Add prebuild script for CI
- PR #1118 Enhanced the `DataFrame.from_records()` feature
- PR #1129 Fix join performance with index parameter from using numpy array
- PR #1145 Issue with .agg call on multi-column dataframes
- PR #908 Some testing code cleanup
- PR #1167 Fix issue with null_count not being set after inplace fillna()
- PR #1184 Fix iloc performance regression
- PR #1185 Support left_on/right_on and also on=str in merge
- PR #1200 Fix allocating bitmasks with numba instead of rmm in allocate_mask function
- PR #1213 Fix bug with csv reader requesting subset of columns using wrong datatype
- PR #1223 gpuCI: Fix label on rapidsai channel on gpu build scripts
- PR #1242 Add explicit Thrust exec policy to fix NVCATEGORY_TEST segfault on some platforms
- PR #1246 Fix categorical tests that failed due to bad implicit type conversion
- PR #1255 Fix overwriting conda package main label uploads
- PR #1259 Add dlpack includes to pip build


# cuDF 0.5.1 (05 Feb 2019)

## Bug Fixes

- PR #842 Avoid using numpy via cimport to prevent ABI issues in Cython compilation


# cuDF 0.5.0 (28 Jan 2019)

## New Features

- PR #722 Add bzip2 decompression support to `read_csv()`
- PR #693 add ZLIB-based GZIP/ZIP support to `read_csv_strings()`
- PR #411 added null support to gdf_order_by (new API) and cudf_table::sort
- PR #525 Added GitHub Issue templates for bugs, documentation, new features, and questions
- PR #501 CSV Reader: Add support for user-specified decimal point and thousands separator to read_csv_strings()
- PR #455 CSV Reader: Add support for user-specified decimal point and thousands separator to read_csv()
- PR #439 add `DataFrame.drop` method similar to pandas
- PR #356 add `DataFrame.transpose` method and `DataFrame.T` property similar to pandas
- PR #505 CSV Reader: Add support for user-specified boolean values
- PR #350 Implemented Series replace function
- PR #490 Added print_env.sh script to gather relevant environment details when reporting cuDF issues
- PR #474 add ZLIB-based GZIP/ZIP support to `read_csv()`
- PR #547 Added melt similar to `pandas.melt()`
- PR #491 Add CI test script to check for updates to CHANGELOG.md in PRs
- PR #550 Add CI test script to check for style issues in PRs
- PR #558 Add CI scripts for cpu-based conda and gpu-based test builds
- PR #524 Add Boolean Indexing
- PR #564 Update python `sort_values` method to use updated libcudf `gdf_order_by` API
- PR #509 CSV Reader: Input CSV file can now be passed in as a text or a binary buffer
- PR #607 Add `__iter__` and iteritems to DataFrame class
- PR #643 added a new api gdf_replace_nulls that allows a user to replace nulls in a column

## Improvements

- PR #426 Removed sort-based groupby and refactored existing groupby APIs. Also improves C++/CUDA compile time.
- PR #461 Add `CUDF_HOME` variable in README.md to replace relative pathing.
- PR #472 RMM: Created centralized rmm::device_vector alias and rmm::exec_policy
- PR #500 Improved the concurrent hash map class to support partitioned (multi-pass) hash table building.
- PR #454 Improve CSV reader docs and examples
- PR #465 Added templated C++ API for RMM to avoid explicit cast to `void**`
- PR #513 `.gitignore` tweaks
- PR #521 Add `assert_eq` function for testing
- PR #502 Simplify Dockerfile for local dev, eliminate old conda/pip envs
- PR #549 Adds `-rdynamic` compiler flag to nvcc for Debug builds
- PR #472 RMM: Created centralized rmm::device_vector alias and rmm::exec_policy
- PR #577 Added external C++ API for scatter/gather functions
- PR #500 Improved the concurrent hash map class to support partitioned (multi-pass) hash table building
- PR #583 Updated `gdf_size_type` to `int`
- PR #500 Improved the concurrent hash map class to support partitioned (multi-pass) hash table building
- PR #617 Added .dockerignore file. Prevents adding stale cmake cache files to the docker container
- PR #658 Reduced `JOIN_TEST` time by isolating overflow test of hash table size computation
- PR #664 Added Debuging instructions to README
- PR #651 Remove noqa marks in `__init__.py` files
- PR #671 CSV Reader: uncompressed buffer input can be parsed without explicitly specifying compression as None
- PR #684 Make RMM a submodule
- PR #718 Ensure sum, product, min, max methods pandas compatibility on empty datasets
- PR #720 Refactored Index classes to make them more Pandas-like, added CategoricalIndex
- PR #749 Improve to_arrow and from_arrow Pandas compatibility
- PR #766 Remove TravisCI references, remove unused variables from CMake, fix ARROW_VERSION in Cmake
- PR #773 Add build-args back to Dockerfile and handle dependencies based on environment yml file
- PR #781 Move thirdparty submodules to root and symlink in /cpp
- PR #843 Fix broken cudf/python API examples, add new methods to the API index

## Bug Fixes

- PR #569 CSV Reader: Fix days being off-by-one when parsing some dates
- PR #531 CSV Reader: Fix incorrect parsing of quoted numbers
- PR #465 Added templated C++ API for RMM to avoid explicit cast to `void**`
- PR #473 Added missing <random> include
- PR #478 CSV Reader: Add api support for auto column detection, header, mangle_dupe_cols, usecols
- PR #495 Updated README to correct where cffi pytest should be executed
- PR #501 Fix the intermittent segfault caused by the `thousands` and `compression` parameters in the csv reader
- PR #502 Simplify Dockerfile for local dev, eliminate old conda/pip envs
- PR #512 fix bug for `on` parameter in `DataFrame.merge` to allow for None or single column name
- PR #511 Updated python/cudf/bindings/join.pyx to fix cudf merge printing out dtypes
- PR #513 `.gitignore` tweaks
- PR #521 Add `assert_eq` function for testing
- PR #537 Fix CMAKE_CUDA_STANDARD_REQURIED typo in CMakeLists.txt
- PR #447 Fix silent failure in initializing DataFrame from generator
- PR #545 Temporarily disable csv reader thousands test to prevent segfault (test re-enabled in PR #501)
- PR #559 Fix Assertion error while using `applymap` to change the output dtype
- PR #575 Update `print_env.sh` script to better handle missing commands
- PR #612 Prevent an exception from occuring with true division on integer series.
- PR #630 Fix deprecation warning for `pd.core.common.is_categorical_dtype`
- PR #622 Fix Series.append() behaviour when appending values with different numeric dtype
- PR #603 Fix error while creating an empty column using None.
- PR #673 Fix array of strings not being caught in from_pandas
- PR #644 Fix return type and column support of dataframe.quantile()
- PR #634 Fix create `DataFrame.from_pandas()` with numeric column names
- PR #654 Add resolution check for GDF_TIMESTAMP in Join
- PR #648 Enforce one-to-one copy required when using `numba>=0.42.0`
- PR #645 Fix cmake build type handling not setting debug options when CMAKE_BUILD_TYPE=="Debug"
- PR #669 Fix GIL deadlock when launching multiple python threads that make Cython calls
- PR #665 Reworked the hash map to add a way to report the destination partition for a key
- PR #670 CMAKE: Fix env include path taking precedence over libcudf source headers
- PR #674 Check for gdf supported column types
- PR #677 Fix 'gdf_csv_test_Dates' gtest failure due to missing nrows parameter
- PR #604 Fix the parsing errors while reading a csv file using `sep` instead of `delimiter`.
- PR #686 Fix converting nulls to NaT values when converting Series to Pandas/Numpy
- PR #689 CSV Reader: Fix behavior with skiprows+header to match pandas implementation
- PR #691 Fixes Join on empty input DFs
- PR #706 CSV Reader: Fix broken dtype inference when whitespace is in data
- PR #717 CSV reader: fix behavior when parsing a csv file with no data rows
- PR #724 CSV Reader: fix build issue due to parameter type mismatch in a std::max call
- PR #734 Prevents reading undefined memory in gpu_expand_mask_bits numba kernel
- PR #747 CSV Reader: fix an issue where CUDA allocations fail with some large input files
- PR #750 Fix race condition for handling NVStrings in CMake
- PR #719 Fix merge column ordering
- PR #770 Fix issue where RMM submodule pointed to wrong branch and pin other to correct branches
- PR #778 Fix hard coded ABI off setting
- PR #784 Update RMM submodule commit-ish and pip paths
- PR #794 Update `rmm::exec_policy` usage to fix segmentation faults when used as temprory allocator.
- PR #800 Point git submodules to branches of forks instead of exact commits


# cuDF 0.4.0 (05 Dec 2018)

## New Features

- PR #398 add pandas-compatible `DataFrame.shape()` and `Series.shape()`
- PR #394 New documentation feature "10 Minutes to cuDF"
- PR #361 CSV Reader: Add support for strings with delimiters

## Improvements

 - PR #436 Improvements for type_dispatcher and wrapper structs
 - PR #429 Add CHANGELOG.md (this file)
 - PR #266 use faster CUDA-accelerated DataFrame column/Series concatenation.
 - PR #379 new C++ `type_dispatcher` reduces code complexity in supporting many data types.
 - PR #349 Improve performance for creating columns from memoryview objects
 - PR #445 Update reductions to use type_dispatcher. Adds integer types support to sum_of_squares.
 - PR #448 Improve installation instructions in README.md
 - PR #456 Change default CMake build to Release, and added option for disabling compilation of tests

## Bug Fixes

 - PR #444 Fix csv_test CUDA too many resources requested fail.
 - PR #396 added missing output buffer in validity tests for groupbys.
 - PR #408 Dockerfile updates for source reorganization
 - PR #437 Add cffi to Dockerfile conda env, fixes "cannot import name 'librmm'"
 - PR #417 Fix `map_test` failure with CUDA 10
 - PR #414 Fix CMake installation include file paths
 - PR #418 Properly cast string dtypes to programmatic dtypes when instantiating columns
 - PR #427 Fix and tests for Concatenation illegal memory access with nulls


# cuDF 0.3.0 (23 Nov 2018)

## New Features

 - PR #336 CSV Reader string support

## Improvements

 - PR #354 source code refactored for better organization. CMake build system overhaul. Beginning of transition to Cython bindings.
 - PR #290 Add support for typecasting to/from datetime dtype
 - PR #323 Add handling pyarrow boolean arrays in input/out, add tests
 - PR #325 GDF_VALIDITY_UNSUPPORTED now returned for algorithms that don't support non-empty valid bitmasks
 - PR #381 Faster InputTooLarge Join test completes in ms rather than minutes.
 - PR #373 .gitignore improvements
 - PR #367 Doc cleanup & examples for DataFrame methods
 - PR #333 Add Rapids Memory Manager documentation
 - PR #321 Rapids Memory Manager adds file/line location logging and convenience macros
 - PR #334 Implement DataFrame `__copy__` and `__deepcopy__`
 - PR #271 Add NVTX ranges to pygdf
 - PR #311 Document system requirements for conda install

## Bug Fixes

 - PR #337 Retain index on `scale()` function
 - PR #344 Fix test failure due to PyArrow 0.11 Boolean handling
 - PR #364 Remove noexcept from managed_allocator;  CMakeLists fix for NVstrings
 - PR #357 Fix bug that made all series be considered booleans for indexing
 - PR #351 replace conda env configuration for developers
 - PRs #346 #360 Fix CSV reading of negative numbers
 - PR #342 Fix CMake to use conda-installed nvstrings
 - PR #341 Preserve categorical dtype after groupby aggregations
 - PR #315 ReadTheDocs build update to fix missing libcuda.so
 - PR #320 FIX out-of-bounds access error in reductions.cu
 - PR #319 Fix out-of-bounds memory access in libcudf count_valid_bits
 - PR #303 Fix printing empty dataframe


# cuDF 0.2.0 and cuDF 0.1.0

These were initial releases of cuDF based on previously separate pyGDF and libGDF libraries.<|MERGE_RESOLUTION|>--- conflicted
+++ resolved
@@ -94,11 +94,8 @@
 - PR #4196 reduce CHANGELOG.md merge conflicts
 - PR #4197 Added notebook testing to gpuCI gpu build
 - PR #4225 Remove stale notebooks
-<<<<<<< HEAD
 - PR #4223 Fix a few of the Cython warnings
-=======
 - PR #4234 Add BUILD_LEGACY_TESTS cmake option
->>>>>>> 9ba1bf4b
 
 ## Bug Fixes
 
