# cuDF 0.6.0 (Date TBD)

## New Features

- PR #760 Raise `FileNotFoundError` instead of `GDF_FILE_ERROR` in `read_csv` if the file does not exist
- PR #539 Add Python bindings for replace function
- PR #807 CSV Reader: Add byte_range parameter to specify the range in the input file to be read
- PR #858 Add series feature hashing support
- PR #871 CSV Reader: Add support for NA values, including user specified strings
- PR #893 Adds PyArrow based parquet readers / writers to Python, fix category dtype handling, fix arrow ingest buffer size issues
- PR #867 CSV Reader: Add support for ignoring blank lines and comment lines
- PR #887 Add Series digitize method
- PR #895 Add Series groupby
- PR #898 Add DataFrame.groupby(level=0) support
- PR #920 Add feather, JSON, HDF5 readers / writers from PyArrow / Pandas
- PR #888 CSV Reader: Add prefix parameter for column names, used when parsing without a header
- PR #918 Add Series.groupby(level=0) support
- PR #906 Add binary and comparison ops to DataFrame

## Improvements

- PR #730 Improve performance of `gdf_table` constructor
- PR #813 unified libcudf API functions by replacing gpu_ with gdf_
- PR #822 Add support for `__cuda_array_interface__` for ingest
- PR #756 Consolidate common helper functions from unordered map and multimap
- PR #753 Improve performance of groupby sum and average, especially for cases with few groups.
- PR #836 Add ingest support for arrow chunked arrays in Column, Series, DataFrame creation
- PR #763 Format doxygen comments for csv_read_arg struct
- PR #532 CSV Reader: Use type dispatcher instead of switch block
- PR #878 Add better indexing to Groupby
- PR #554 Add `empty` method and `is_monotonic` attribute to `Index`
- PR #909 CSV Reader: Avoid host->device->host copy for header row data
- PR #916 Improved unit testing and error checking for `gdf_column_concat`
<<<<<<< HEAD
- PR #941 Replace `numpy` call in `Series.hash_encode` with `numba`
=======
- PR #943 Updated `count_nonzero_mask` to return `num_rows` when the mask is null
- PR #942 Added increment/decrement operators for wrapper types
>>>>>>> 2ccc5610

## Bug Fixes

- PR #821 Fix flake8 issues revealed by flake8 update
- PR #808 Resolved renamed `d_columns_valids` variable name
- PR #820 SCV Reader: fix the issue where reader adds additional rows when file uses \r\n as a line terminator
- PR #780 CSV Reader: Fix scientific notation parsing and null values for empty quotes
- PR #815 CSV Reader: Fix data parsing when tabs are present in the input CSV file
- PR #850 Fix bug where left joins where the left df has 0 rows causes a crash
- PR #861 Fix memory leak by preserving the boolean mask index
- PR #875 Handle unnamed indexes in to/from arrow functions
- PR #877 Fix ingest of 1 row arrow tables in from arrow function
- PR #876 Added missing `<type_traits>` include
- PR #889 Deleted test_rmm.py which has now moved to RMM repo
- PR #866 Merge v0.5.1 numpy ABI hotfix into 0.6
- PR #917 value_counts return int type on empty columns
- PR #923 fix index for negative slicing for cudf dataframe and series
- PR #927 CSV Reader: Fix category GDF_CATEGORY hashes not being computed properly
- PR #921 CSV Reader: Fix parsing errors with delim_whitespace, quotations in the header row, unnamed columns
- PR #933 Fix handling objects of all nulls in series creation
- PR #940 CSV Reader: fix an issue where the last data row is missing when using byte_range


# cuDF 0.5.1 (05 Feb 2019)

## Bug Fixes

- PR #842 Avoid using numpy via cimport to prevent ABI issues in Cython compilation


# cuDF 0.5.0 (28 Jan 2019)

## New Features

- PR #722 Add bzip2 decompression support to `read_csv()`
- PR #693 add ZLIB-based GZIP/ZIP support to `read_csv_strings()`
- PR #411 added null support to gdf_order_by (new API) and cudf_table::sort
- PR #525 Added GitHub Issue templates for bugs, documentation, new features, and questions
- PR #501 CSV Reader: Add support for user-specified decimal point and thousands separator to read_csv_strings()
- PR #455 CSV Reader: Add support for user-specified decimal point and thousands separator to read_csv()
- PR #439 add `DataFrame.drop` method similar to pandas
- PR #356 add `DataFrame.transpose` method and `DataFrame.T` property similar to pandas
- PR #505 CSV Reader: Add support for user-specified boolean values
- PR #350 Implemented Series replace function
- PR #490 Added print_env.sh script to gather relevant environment details when reporting cuDF issues
- PR #474 add ZLIB-based GZIP/ZIP support to `read_csv()`
- PR #547 Added melt similar to `pandas.melt()`
- PR #491 Add CI test script to check for updates to CHANGELOG.md in PRs
- PR #550 Add CI test script to check for style issues in PRs
- PR #558 Add CI scripts for cpu-based conda and gpu-based test builds
- PR #524 Add Boolean Indexing
- PR #564 Update python `sort_values` method to use updated libcudf `gdf_order_by` API
- PR #509 CSV Reader: Input CSV file can now be passed in as a text or a binary buffer
- PR #607 Add `__iter__` and iteritems to DataFrame class
- PR #576 Create BitMask class and unit test to make 32-bit bit masks
- PR #608 Added the `DataFrame.iloc[]` and `Series.iloc[]` features
- PR #600 Enable deep or shallow copy
- PR #635 Add Doxygen template
- PR #649 Add `cudf.from_pandas` function
- PR #633 CSV Reader: Add support for the nrows parameter to specify the number of rows to read from the input file
- PR #668 Added Python 3.7 support, upgraded packages: pandas>=0.23.4, pyarrow=0.11.1, numba>=0.40.0, cython>=0.29, GLIBCXX11 ABI compatibility; align with gcc7 conda update
- PR #679 Test Series indexing, support integer scalars and integer sequences
- PR #567 Adds setup for a wheel which is installable by pip
- PR #718 Expose `product` reduction method to Python and add `GDF_NOTIMPLEMENTED_ERROR` error value

## Improvements

- PR #426 Removed sort-based groupby and refactored existing groupby APIs. Also improves C++/CUDA compile time.
- PR #461 Add `CUDF_HOME` variable in README.md to replace relative pathing.
- PR #472 RMM: Created centralized rmm::device_vector alias and rmm::exec_policy
- PR #500 Improved the concurrent hash map class to support partitioned (multi-pass) hash table building.
- PR #454 Improve CSV reader docs and examples
- PR #465 Added templated C++ API for RMM to avoid explicit cast to `void**`
- PR #513 `.gitignore` tweaks
- PR #521 Add `assert_eq` function for testing
- PR #502 Simplify Dockerfile for local dev, eliminate old conda/pip envs
- PR #549 Adds `-rdynamic` compiler flag to nvcc for Debug builds
- PR #500 Improved the concurrent hash map class to support partitioned (multi-pass) hash table building
- PR #583 Updated `gdf_size_type` to `int`
- PR #617 Added .dockerignore file. Prevents adding stale cmake cache files to the docker container
- PR #658 Reduced `JOIN_TEST` time by isolating overflow test of hash table size computation
- PR #664 Added Debuging instructions to README
- PR #651 Remove noqa marks in `__init__.py` files
- PR #671 CSV Reader: uncompressed buffer input can be parsed without explicitly specifying compression as None
- PR #684 Make RMM a submodule
- PR #718 Ensure sum, product, min, max methods pandas compatibility on empty datasets
- PR #720 Refactored Index classes to make them more Pandas-like, added CategoricalIndex
- PR #749 Improve to_arrow and from_arrow Pandas compatibility
- PR #766 Remove TravisCI references, remove unused variables from CMake, fix ARROW_VERSION in Cmake
- PR #773 Add build-args back to Dockerfile and handle dependencies based on environment yml file
- PR #781 Move thirdparty submodules to root and symlink in /cpp
- PR #843 Fix broken cudf/python API examples, add new methods to the API index

## Bug Fixes

- PR #569 CSV Reader: Fix days being off-by-one when parsing some dates
- PR #531 CSV Reader: Fix incorrect parsing of quoted numbers
- PR #465 Added templated C++ API for RMM to avoid explicit cast to `void**`
- PR #473 Added missing <random> include
- PR #478 CSV Reader: Add api support for auto column detection, header, mangle_dupe_cols, usecols
- PR #495 Updated README to correct where cffi pytest should be executed
- PR #501 Fix the intermittent segfault caused by the `thousands` and `compression` parameters in the csv reader
- PR #502 Simplify Dockerfile for local dev, eliminate old conda/pip envs
- PR #512 fix bug for `on` parameter in `DataFrame.merge` to allow for None or single column name
- PR #511 Updated python/cudf/bindings/join.pyx to fix cudf merge printing out dtypes
- PR #513 `.gitignore` tweaks
- PR #521 Add `assert_eq` function for testing
- PR #537 Fix CMAKE_CUDA_STANDARD_REQURIED typo in CMakeLists.txt
- PR #447 Fix silent failure in initializing DataFrame from generator
- PR #545 Temporarily disable csv reader thousands test to prevent segfault (test re-enabled in PR #501)
- PR #559 Fix Assertion error while using `applymap` to change the output dtype
- PR #575 Update `print_env.sh` script to better handle missing commands
- PR #612 Prevent an exception from occuring with true division on integer series.
- PR #630 Fix deprecation warning for `pd.core.common.is_categorical_dtype`
- PR #622 Fix Series.append() behaviour when appending values with different numeric dtype
- PR #603 Fix error while creating an empty column using None.
- PR #673 Fix array of strings not being caught in from_pandas
- PR #644 Fix return type and column support of dataframe.quantile()
- PR #634 Fix create `DataFrame.from_pandas()` with numeric column names
- PR #654 Add resolution check for GDF_TIMESTAMP in Join
- PR #648 Enforce one-to-one copy required when using `numba>=0.42.0`
- PR #645 Fix cmake build type handling not setting debug options when CMAKE_BUILD_TYPE=="Debug"
- PR #669 Fix GIL deadlock when launching multiple python threads that make Cython calls
- PR #665 Reworked the hash map to add a way to report the destination partition for a key
- PR #670 CMAKE: Fix env include path taking precedence over libcudf source headers
- PR #674 Check for gdf supported column types
- PR #677 Fix 'gdf_csv_test_Dates' gtest failure due to missing nrows parameter
- PR #604 Fix the parsing errors while reading a csv file using `sep` instead of `delimiter`.
- PR #686 Fix converting nulls to NaT values when converting Series to Pandas/Numpy
- PR #689 CSV Reader: Fix behavior with skiprows+header to match pandas implementation
- PR #691 Fixes Join on empty input DFs
- PR #706 CSV Reader: Fix broken dtype inference when whitespace is in data
- PR #717 CSV reader: fix behavior when parsing a csv file with no data rows
- PR #724 CSV Reader: fix build issue due to parameter type mismatch in a std::max call
- PR #734 Prevents reading undefined memory in gpu_expand_mask_bits numba kernel
- PR #747 CSV Reader: fix an issue where CUDA allocations fail with some large input files
- PR #750 Fix race condition for handling NVStrings in CMake
- PR #719 Fix merge column ordering
- PR #770 Fix issue where RMM submodule pointed to wrong branch and pin other to correct branches
- PR #778 Fix hard coded ABI off setting
- PR #784 Update RMM submodule commit-ish and pip paths
- PR #794 Update `rmm::exec_policy` usage to fix segmentation faults when used as temprory allocator.
- PR #800 Point git submodules to branches of forks instead of exact commits


# cuDF 0.4.0 (05 Dec 2018)

## New Features

- PR #398 add pandas-compatible `DataFrame.shape()` and `Series.shape()`
- PR #394 New documentation feature "10 Minutes to cuDF"
- PR #361 CSV Reader: Add support for strings with delimiters

## Improvements

 - PR #436 Improvements for type_dispatcher and wrapper structs
 - PR #429 Add CHANGELOG.md (this file)
 - PR #266 use faster CUDA-accelerated DataFrame column/Series concatenation.
 - PR #379 new C++ `type_dispatcher` reduces code complexity in supporting many data types.
 - PR #349 Improve performance for creating columns from memoryview objects
 - PR #445 Update reductions to use type_dispatcher. Adds integer types support to sum_of_squares.
 - PR #448 Improve installation instructions in README.md
 - PR #456 Change default CMake build to Release, and added option for disabling compilation of tests

## Bug Fixes

 - PR #444 Fix csv_test CUDA too many resources requested fail.
 - PR #396 added missing output buffer in validity tests for groupbys.
 - PR #408 Dockerfile updates for source reorganization
 - PR #437 Add cffi to Dockerfile conda env, fixes "cannot import name 'librmm'"
 - PR #417 Fix `map_test` failure with CUDA 10
 - PR #414 Fix CMake installation include file paths
 - PR #418 Properly cast string dtypes to programmatic dtypes when instantiating columns
 - PR #427 Fix and tests for Concatenation illegal memory access with nulls


# cuDF 0.3.0 (23 Nov 2018)

## New Features

 - PR #336 CSV Reader string support

## Improvements

 - PR #354 source code refactored for better organization. CMake build system overhaul. Beginning of transition to Cython bindings.
 - PR #290 Add support for typecasting to/from datetime dtype
 - PR #323 Add handling pyarrow boolean arrays in input/out, add tests
 - PR #325 GDF_VALIDITY_UNSUPPORTED now returned for algorithms that don't support non-empty valid bitmasks
 - PR #381 Faster InputTooLarge Join test completes in ms rather than minutes.
 - PR #373 .gitignore improvements
 - PR #367 Doc cleanup & examples for DataFrame methods
 - PR #333 Add Rapids Memory Manager documentation
 - PR #321 Rapids Memory Manager adds file/line location logging and convenience macros
 - PR #334 Implement DataFrame `__copy__` and `__deepcopy__`
 - PR #271 Add NVTX ranges to pygdf
 - PR #311 Document system requirements for conda install

## Bug Fixes

 - PR #337 Retain index on `scale()` function
 - PR #344 Fix test failure due to PyArrow 0.11 Boolean handling
 - PR #364 Remove noexcept from managed_allocator;  CMakeLists fix for NVstrings
 - PR #357 Fix bug that made all series be considered booleans for indexing
 - PR #351 replace conda env configuration for developers
 - PRs #346 #360 Fix CSV reading of negative numbers
 - PR #342 Fix CMake to use conda-installed nvstrings
 - PR #341 Preserve categorical dtype after groupby aggregations
 - PR #315 ReadTheDocs build update to fix missing libcuda.so
 - PR #320 FIX out-of-bounds access error in reductions.cu
 - PR #319 Fix out-of-bounds memory access in libcudf count_valid_bits
 - PR #303 Fix printing empty dataframe


# cuDF 0.2.0 and cuDF 0.1.0

These were initial releases of cuDF based on previously separate pyGDF and libGDF libraries.
<|MERGE_RESOLUTION|>--- conflicted
+++ resolved
@@ -31,12 +31,9 @@
 - PR #554 Add `empty` method and `is_monotonic` attribute to `Index`
 - PR #909 CSV Reader: Avoid host->device->host copy for header row data
 - PR #916 Improved unit testing and error checking for `gdf_column_concat`
-<<<<<<< HEAD
 - PR #941 Replace `numpy` call in `Series.hash_encode` with `numba`
-=======
 - PR #943 Updated `count_nonzero_mask` to return `num_rows` when the mask is null
 - PR #942 Added increment/decrement operators for wrapper types
->>>>>>> 2ccc5610
 
 ## Bug Fixes
 
