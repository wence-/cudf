--- conflicted
+++ resolved
@@ -131,18 +131,10 @@
 - PR #1058 Added support for `DataFrame.loc[scalar]`
 - PR #1060 Fix column creation with all valid nan values
 - PR #1073 CSV Reader: Fix an issue where a column name includes the return character
-<<<<<<< HEAD
-- PR #1090 Add comment to signature of gdf_augmented_view
-- PR #1080 Fix dtypes returned from loc / iloc because of lists
-- PR #1102 CSV Reader: Minor fixes and memory usage improvements
-- PR #1118 Enhanced the `DataFrame.from_records()` feature
-=======
 - PR #1090 Updating Doxygen Comments
 - PR #1080 Fix dtypes returned from loc / iloc because of lists
 - PR #1102 CSV Reader: Minor fixes and memory usage improvements
 - PR #1118 Enhanced the `DataFrame.from_records()` feature
-
->>>>>>> 84e511c2
 
 # cuDF 0.5.1 (05 Feb 2019)
 
