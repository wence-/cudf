--- conflicted
+++ resolved
@@ -44,12 +44,9 @@
 - PR #4652 Fix misaligned error when computing regex device structs
 - PR #4651 Fix hashing benchmark missing includes
 - PR #4679 Fix comments for make_dictionary_column factory functions
-<<<<<<< HEAD
-- PR #4701 Fix issue related to mixed input types in `as_column`
-=======
 - PR #4711 Fix column leaks in Java unit test
 - PR #4725 Fix issue java with not setting GPU on background thread
->>>>>>> 6b50e343
+- PR #4701 Fix issue related to mixed input types in `as_column`
 
 
 # cuDF 0.13.0 (Date TBD)
