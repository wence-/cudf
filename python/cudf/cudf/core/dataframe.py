--- conflicted
+++ resolved
@@ -3962,15 +3962,6 @@
         # Collect datatypes and cast columns as that type
         common_type = np.result_type(*self.dtypes)
         homogenized = DataFrame(
-<<<<<<< HEAD
-            {c: (self._data[c].astype(common_type)
-                 if not np.issubdtype(self._data[c].dtype, common_type)
-                 else self._data[c])
-             for c in self._data
-             })
-
-        data_col = libcudfxx.reshape.interleave_columns(homogenized)
-=======
             {
                 c: (
                     self._data[c].astype(common_type)
@@ -3982,7 +3973,6 @@
         )
 
         data_col = libcudf.reshape.interleave_columns(homogenized)
->>>>>>> b1bc1333
 
         result = Series(data=data_col, index=new_index)
         if dropna:
