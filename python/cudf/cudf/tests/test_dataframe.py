--- conflicted
+++ resolved
@@ -4000,7 +4000,6 @@
     assert_eq(expect, got)
 
 
-<<<<<<< HEAD
 @pytest.mark.parametrize(
     "data",
     [
@@ -4046,7 +4045,8 @@
         got = getattr(gdf, op)(axis=1)
 
     assert_eq(expected, got, check_less_precise=7)
-=======
+
+
 @pytest.mark.parametrize("data", [[5.0, 6.0, 7.0], "single value"])
 def test_insert(data):
     pdf = pd.DataFrame.from_dict({"A": [1, 2, 3], "B": ["a", "b", "c"]})
@@ -4071,5 +4071,4 @@
 
     # pandas insert doesnt support negative indexing
     pdf.insert(len(pdf.columns) - 1, "qux", data)
-    gdf.insert(-1, "qux", data)
->>>>>>> 2cdd86ba
+    gdf.insert(-1, "qux", data)