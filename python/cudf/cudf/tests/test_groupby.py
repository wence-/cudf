# Copyright (c) 2018, NVIDIA CORPORATION.

import numpy as np
import pandas as pd
import pytest
from numpy.testing import assert_array_equal

import cudf
from cudf.dataframe import DataFrame, Series
from cudf.tests.utils import assert_eq


def make_frame(dataframe_class, nelem, seed=0, extra_levels=(), extra_vals=()):
    np.random.seed(seed)

    df = dataframe_class()

    df["x"] = np.random.randint(0, 5, nelem)
    df["y"] = np.random.randint(0, 3, nelem)
    for lvl in extra_levels:
        df[lvl] = np.random.randint(0, 2, nelem)

    df["val"] = np.random.random(nelem)
    for val in extra_vals:
        df[val] = np.random.random(nelem)

    return df


def get_methods():
    for method in ["cudf", "hash"]:
        yield method


def get_nelem():
    for elem in [2, 3, 1000]:
        yield elem


@pytest.fixture
def gdf():
    return DataFrame({"x": [1, 2, 3], "y": [0, 1, 1]})


@pytest.fixture
def pdf(gdf):
    return gdf.to_pandas()


@pytest.mark.parametrize("as_index", [True, False])
def test_groupby_as_index_single_agg(pdf, gdf, as_index):
    gdf = gdf.groupby("y", as_index=as_index).agg({"x": "mean"})
    pdf = pdf.groupby("y", as_index=as_index).agg({"x": "mean"})
    assert_eq(pdf, gdf)


@pytest.mark.parametrize("as_index", [True, False])
def test_groupby_as_index_multiindex(pdf, gdf, as_index):
    pdf = pd.DataFrame(
        {"a": [1, 2, 1], "b": [3, 3, 3], "c": [2, 2, 3], "d": [3, 1, 2]}
    )
    gdf = cudf.from_pandas(pdf)

    gdf = gdf.groupby(["a", "b"], as_index=as_index).agg({"c": "mean"})
    pdf = pdf.groupby(["a", "b"], as_index=as_index).agg({"c": "mean"})

    if as_index:
        assert_eq(pdf, gdf)
    else:
        # column names don't match - check just the values
        for gcol, pcol in zip(gdf, pdf):
            assert_array_equal(gdf[gcol].to_array(), pdf[pcol].values)


def test_groupby_default(pdf, gdf):
    gdf = gdf.groupby("y").agg({"x": "mean"})
    pdf = pdf.groupby("y").agg({"x": "mean"})
    assert_eq(pdf, gdf)


def test_group_keys_true(pdf, gdf):
    gdf = gdf.groupby("y", group_keys=True).sum()
    pdf = pdf.groupby("y", group_keys=True).sum()
    assert_eq(pdf, gdf)


def test_groupby_getitem_styles():
    pdf = pd.DataFrame({"x": [1, 3, 1], "y": [1, 2, 3]})
    gdf = cudf.from_pandas(pdf)
    assert_eq(gdf.groupby("x")["y"].sum(), pdf.groupby("x")["y"].sum())
    assert_eq(pdf.groupby("x").y.sum(), gdf.groupby("x").y.sum())
    assert_eq(pdf.groupby("x")[["y"]].sum(), gdf.groupby("x")[["y"]].sum())


@pytest.mark.parametrize("nelem", get_nelem())
@pytest.mark.parametrize("method", get_methods())
def test_groupby_mean(nelem, method):
    got_df = (
        make_frame(DataFrame, nelem=nelem)
        .groupby(["x", "y"], method=method)
        .mean()
    )
    expect_df = (
        make_frame(pd.DataFrame, nelem=nelem).groupby(["x", "y"]).mean()
    )
    if method == "cudf":
        got = np.sort(got_df["val"].to_array())
        expect = np.sort(expect_df["val"].values)
        np.testing.assert_array_almost_equal(expect, got)
    else:
        assert_eq(got_df, expect_df)


@pytest.mark.parametrize("nelem", get_nelem())
@pytest.mark.parametrize("method", get_methods())
def test_groupby_mean_3level(nelem, method):
    lvls = "z"
    bys = list("xyz")
    got_df = (
        make_frame(DataFrame, nelem=nelem, extra_levels=lvls)
        .groupby(bys, method=method)
        .mean()
    )
    expect_df = (
        make_frame(pd.DataFrame, nelem=nelem, extra_levels=lvls)
        .groupby(bys)
        .mean()
    )
    if method == "cudf":
        got = np.sort(got_df["val"].to_array())
        expect = np.sort(expect_df["val"].values)
        np.testing.assert_array_almost_equal(expect, got)
    else:
        assert_eq(got_df, expect_df)


@pytest.mark.parametrize("nelem", get_nelem())
@pytest.mark.parametrize("method", get_methods())
def test_groupby_agg_mean_min(nelem, method):
    got_df = (
        make_frame(DataFrame, nelem=nelem)
        .groupby(["x", "y"], method=method)
        .agg(["mean", "min"])
    )
    expect_df = (
        make_frame(pd.DataFrame, nelem=nelem)
        .groupby(["x", "y"])
        .agg(["mean", "min"])
    )
    if method == "cudf":
        got_mean = np.sort(got_df["val_mean"].to_array())
        got_min = np.sort(got_df["val_min"].to_array())
        expect_mean = np.sort(expect_df["val", "mean"].values)
        expect_min = np.sort(expect_df["val", "min"].values)
        # verify
        np.testing.assert_array_almost_equal(expect_mean, got_mean)
        np.testing.assert_array_almost_equal(expect_min, got_min)
    else:
        assert_eq(expect_df, got_df)


@pytest.mark.parametrize("nelem", get_nelem())
@pytest.mark.parametrize("method", get_methods())
def test_groupby_agg_min_max_dictargs(nelem, method):
    got_df = (
        make_frame(DataFrame, nelem=nelem, extra_vals="ab")
        .groupby(["x", "y"], method=method)
        .agg({"a": "min", "b": "max"})
    )
    expect_df = (
        make_frame(pd.DataFrame, nelem=nelem, extra_vals="ab")
        .groupby(["x", "y"])
        .agg({"a": "min", "b": "max"})
    )
    if method == "cudf":
        got_min = np.sort(got_df["a"].to_array())
        got_max = np.sort(got_df["b"].to_array())
        expect_min = np.sort(expect_df["a"].values)
        expect_max = np.sort(expect_df["b"].values)
        # verify
        np.testing.assert_array_almost_equal(expect_min, got_min)
        np.testing.assert_array_almost_equal(expect_max, got_max)
    else:
        assert_eq(expect_df, got_df)


@pytest.mark.parametrize("method", get_methods())
def test_groupby_cats(method):
    df = DataFrame()
    df["cats"] = pd.Categorical(list("aabaacaab"))
    df["vals"] = np.random.random(len(df))

    cats = np.asarray(list(df["cats"]))
    vals = df["vals"].to_array()

    grouped = df.groupby(["cats"], method=method, as_index=False).mean()

    got_vals = grouped["vals"]

    got_cats = grouped["cats"]

    for c, v in zip(got_cats, got_vals):
        print(c, v)
        expect = vals[cats == c].mean()
        np.testing.assert_almost_equal(v, expect)


def test_groupby_iterate_groups():
    np.random.seed(0)
    df = DataFrame()
    nelem = 20
    df["key1"] = np.random.randint(0, 3, nelem)
    df["key2"] = np.random.randint(0, 2, nelem)
    df["val1"] = np.random.random(nelem)
    df["val2"] = np.random.random(nelem)

    def assert_values_equal(arr):
        np.testing.assert_array_equal(arr[0], arr)

    for grp in df.groupby(["key1", "key2"], method="cudf"):
        pddf = grp.to_pandas()
        for k in "key1,key2".split(","):
            assert_values_equal(pddf[k].values)


def test_groupby_as_df():
    np.random.seed(0)
    df = DataFrame()
    nelem = 20
    df["key1"] = np.random.randint(0, 3, nelem)
    df["key2"] = np.random.randint(0, 2, nelem)
    df["val1"] = np.random.random(nelem)
    df["val2"] = np.random.random(nelem)

    def assert_values_equal(arr):
        np.testing.assert_array_equal(arr[0], arr)

    df, segs = df.groupby(["key1", "key2"], method="cudf").as_df()
    for s, e in zip(segs, list(segs[1:]) + [None]):
        grp = df[s:e]
        pddf = grp.to_pandas()
        for k in "key1,key2".split(","):
            assert_values_equal(pddf[k].values)


def test_groupby_apply():
    np.random.seed(0)
    df = DataFrame()
    nelem = 20
    df["key1"] = np.random.randint(0, 3, nelem)
    df["key2"] = np.random.randint(0, 2, nelem)
    df["val1"] = np.random.random(nelem)
    df["val2"] = np.random.random(nelem)

    expect_grpby = df.to_pandas().groupby(["key1", "key2"], as_index=False)
    got_grpby = df.groupby(["key1", "key2"], method="cudf")

    def foo(df):
        df["out"] = df["val1"] + df["val2"]
        return df

    expect = expect_grpby.apply(foo)
    expect = expect.sort_values(["key1", "key2"]).reset_index(drop=True)

    got = got_grpby.apply(foo).to_pandas()
    pd.util.testing.assert_frame_equal(expect, got)


def test_groupby_apply_grouped():
    from numba import cuda

    np.random.seed(0)
    df = DataFrame()
    nelem = 20
    df["key1"] = np.random.randint(0, 3, nelem)
    df["key2"] = np.random.randint(0, 2, nelem)
    df["val1"] = np.random.random(nelem)
    df["val2"] = np.random.random(nelem)

    expect_grpby = df.to_pandas().groupby(["key1", "key2"], as_index=False)
    got_grpby = df.groupby(["key1", "key2"], method="cudf")

    def foo(key1, val1, com1, com2):
        for i in range(cuda.threadIdx.x, len(key1), cuda.blockDim.x):
            com1[i] = key1[i] * 10000 + val1[i]
            com2[i] = i

    got = got_grpby.apply_grouped(
        foo,
        incols=["key1", "val1"],
        outcols={"com1": np.float64, "com2": np.int32},
        tpb=8,
    )

    got = got.to_pandas()

    # Get expected result by emulating the operation in pandas
    def emulate(df):
        df["com1"] = df.key1 * 10000 + df.val1
        df["com2"] = np.arange(len(df), dtype=np.int32)
        return df

    expect = expect_grpby.apply(emulate)
    expect = expect.sort_values(["key1", "key2"]).reset_index(drop=True)

    pd.util.testing.assert_frame_equal(expect, got)


@pytest.mark.parametrize("nelem", [100, 500])
@pytest.mark.parametrize(
    "func", ["mean", "std", "var", "min", "max", "count", "sum"]
)
@pytest.mark.parametrize("method", get_methods())
def test_groupby_cudf_2keys_agg(nelem, func, method):
    # skip unimplemented aggs:
    if func in ["var", "std"]:
        if method in ["hash", "sort"]:
            pytest.skip()

    got_df = (
        make_frame(DataFrame, nelem=nelem)
        .groupby(["x", "y"], method=method)
        .agg(func)
    )

    got_agg = np.sort(got_df["val"].to_array())
    # pandas
    expect_df = (
        make_frame(pd.DataFrame, nelem=nelem).groupby(["x", "y"]).agg(func)
    )
    if method == "cudf":
        expect_agg = np.sort(expect_df["val"].values)
        # verify
        np.testing.assert_array_almost_equal(expect_agg, got_agg)
    else:
        check_dtype = False if func == "count" else True
        assert_eq(got_df, expect_df, check_dtype=check_dtype)


@pytest.mark.parametrize("agg", ["min", "max", "count", "sum", "mean"])
def test_series_groupby(agg):
    s = pd.Series([1, 2, 3])
    g = Series([1, 2, 3])
    sg = s.groupby(s // 2)
    gg = g.groupby(g // 2)
    sa = getattr(sg, agg)()
    ga = getattr(gg, agg)()
    check_dtype = False if agg == "count" else True
    assert_eq(sa, ga, check_dtype=check_dtype)


@pytest.mark.parametrize("agg", ["min", "max", "count", "sum", "mean"])
def test_series_groupby_agg(agg):
    s = pd.Series([1, 2, 3])
    g = Series([1, 2, 3])
    sg = s.groupby(s // 2).agg(agg)
    gg = g.groupby(g // 2).agg(agg)
    check_dtype = False if agg == "count" else True
    assert_eq(sg, gg, check_dtype=check_dtype)


@pytest.mark.parametrize("agg", ["min", "max", "count", "sum", "mean"])
def test_groupby_level_zero(agg):
    pdf = pd.DataFrame({"x": [1, 2, 3]}, index=[0, 1, 1])
    gdf = DataFrame.from_pandas(pdf)
    pdg = pdf.groupby(level=0)
    gdg = gdf.groupby(level=0)
    pdresult = getattr(pdg, agg)()
    gdresult = getattr(gdg, agg)()
    check_dtype = False if agg == "count" else True
    assert_eq(pdresult, gdresult, check_dtype=check_dtype)


@pytest.mark.parametrize("agg", ["min", "max", "count", "sum", "mean"])
def test_groupby_series_level_zero(agg):
    pdf = pd.Series([1, 2, 3], index=[0, 1, 1])
    gdf = Series.from_pandas(pdf)
    pdg = pdf.groupby(level=0)
    gdg = gdf.groupby(level=0)
    pdresult = getattr(pdg, agg)()
    gdresult = getattr(gdg, agg)()
    check_dtype = False if agg == "count" else True
    assert_eq(pdresult, gdresult, check_dtype=check_dtype)


def test_groupby_column_name():
    pdf = pd.DataFrame({"xx": [1.0, 2.0, 3.0], "yy": [1, 2, 3]})
    gdf = DataFrame.from_pandas(pdf)
    g = gdf.groupby("yy")
    p = pdf.groupby("yy")
    gxx = g["xx"].sum()
    pxx = p["xx"].sum()
    assert_eq(pxx, gxx)


def test_groupby_column_numeral():
    pdf = pd.DataFrame({0: [1.0, 2.0, 3.0], 1: [1, 2, 3]})
    gdf = DataFrame.from_pandas(pdf)
    p = pdf.groupby(1)
    g = gdf.groupby(1)
    pxx = p[0].sum()
    gxx = g[0].sum()
    assert_eq(pxx, gxx)

    pdf = pd.DataFrame({0.5: [1.0, 2.0, 3.0], 1.5: [1, 2, 3]})
    gdf = DataFrame.from_pandas(pdf)
    p = pdf.groupby(1.5)
    g = gdf.groupby(1.5)
    pxx = p[0.5].sum()
    gxx = g[0.5].sum()
    assert_eq(pxx, gxx)


@pytest.mark.parametrize(
    "series",
    [[0, 1, 0], [1, 1, 1], [0, 1, 1], [1, 2, 3], [4, 3, 2], [0, 2, 0]],
)  # noqa: E501
def test_groupby_external_series(series):
    pdf = pd.DataFrame({"x": [1.0, 2.0, 3.0], "y": [1, 2, 1]})
    gdf = DataFrame.from_pandas(pdf)
    pxx = pdf.groupby(pd.Series(series)).x.sum()
    gxx = gdf.groupby(cudf.Series(series)).x.sum()
    assert_eq(pxx, gxx)


@pytest.mark.xfail(
    raises=NotImplementedError,
    reason="cuDF does not support arbitrary series "
    "index lengths for groupby",
)
@pytest.mark.parametrize("series", [[0, 1], [1, 1, 1, 1]])
def test_groupby_external_series_incorrect_length(series):
    pdf = pd.DataFrame({"x": [1.0, 2.0, 3.0], "y": [1, 2, 1]})
    gdf = DataFrame.from_pandas(pdf)
    pxx = pdf.groupby(pd.Series(series)).x.sum()
    gxx = gdf.groupby(cudf.Series(series)).x.sum()
    assert_eq(pxx, gxx)


@pytest.mark.parametrize(
    "level", [0, 1, "a", "b", [0, 1], ["a", "b"], ["a", 1], -1, [-1, -2]]
)
def test_groupby_levels(level):
    idx = pd.MultiIndex.from_tuples([(1, 1), (1, 2), (2, 2)], names=("a", "b"))
    pdf = pd.DataFrame({"c": [1, 2, 3], "d": [2, 3, 4]}, index=idx)
    gdf = cudf.from_pandas(pdf)
    assert_eq(pdf.groupby(level=level).sum(), gdf.groupby(level=level).sum())


def test_advanced_groupby_levels():
    pdf = pd.DataFrame({"x": [1, 2, 3], "y": [1, 2, 1], "z": [1, 1, 1]})
    gdf = cudf.from_pandas(pdf)
    pdg = pdf.groupby(["x", "y"]).sum()
    gdg = gdf.groupby(["x", "y"]).sum()
    assert_eq(pdg, gdg)
    pdh = pdg.groupby(level=1).sum()
    gdh = gdg.groupby(level=1).sum()
    assert_eq(pdh, gdh)
    pdg = pdf.groupby(["x", "y", "z"]).sum()
    gdg = gdf.groupby(["x", "y", "z"]).sum()
    pdg = pdf.groupby(["z"]).sum()
    gdg = gdf.groupby(["z"]).sum()
    assert_eq(pdg, gdg)
    pdg = pdf.groupby(["y", "z"]).sum()
    gdg = gdf.groupby(["y", "z"]).sum()
    assert_eq(pdg, gdg)
    pdg = pdf.groupby(["x", "z"]).sum()
    gdg = gdf.groupby(["x", "z"]).sum()
    assert_eq(pdg, gdg)
    pdg = pdf.groupby(["y"]).sum()
    gdg = gdf.groupby(["y"]).sum()
    assert_eq(pdg, gdg)
    pdg = pdf.groupby(["x"]).sum()
    gdg = gdf.groupby(["x"]).sum()
    assert_eq(pdg, gdg)
    pdh = pdg.groupby(level=0).sum()
    gdh = gdg.groupby(level=0).sum()
    assert_eq(pdh, gdh)
    pdg = pdf.groupby(["x", "y"]).sum()
    gdg = gdf.groupby(["x", "y"]).sum()
    pdh = pdg.groupby(level=[0, 1]).sum()
    gdh = gdg.groupby(level=[0, 1]).sum()
    assert_eq(pdh, gdh)
    pdh = pdg.groupby(level=[1, 0]).sum()
    gdh = gdg.groupby(level=[1, 0]).sum()
    assert_eq(pdh, gdh)
    pdg = pdf.groupby(["x", "y"]).sum()
    gdg = gdf.groupby(["x", "y"]).sum()
    with pytest.raises(IndexError) as raises:
        pdh = pdg.groupby(level=2).sum()
    raises.match("Too many levels")
    with pytest.raises(IndexError) as raises:
        gdh = gdg.groupby(level=2).sum()
    # we use a different error message
    raises.match("Invalid level number")
    assert_eq(pdh, gdh)


@pytest.mark.parametrize(
    "func",
    [
        lambda df: df.groupby(["x", "y", "z"]).sum(),
        lambda df: df.groupby(["x", "y"]).sum(),
        lambda df: df.groupby(["x", "y"]).agg("sum"),
        lambda df: df.groupby(["y"]).sum(),
        lambda df: df.groupby(["y"]).agg("sum"),
        lambda df: df.groupby(["x"]).sum(),
        lambda df: df.groupby(["x"]).agg("sum"),
        lambda df: df.groupby(["x", "y"]).z.sum(),
        lambda df: df.groupby(["x", "y"]).z.agg("sum"),
    ],
)
def test_empty_groupby(func):
    pdf = pd.DataFrame({"x": [], "y": [], "z": []})
    gdf = cudf.from_pandas(pdf)
    assert_eq(func(pdf), func(gdf), check_index_type=False)


def test_groupby_unsupported_columns():
    np.random.seed(12)
    pd_cat = pd.Categorical(
        pd.Series(np.random.choice(["a", "b", 1], 3), dtype="category")
    )
    pdf = pd.DataFrame(
        {
            "x": [1, 2, 3],
            "y": ["a", "b", "c"],
            "z": ["d", "e", "f"],
            "a": [3, 4, 5],
        }
    )
    pdf["b"] = pd_cat
    gdf = cudf.from_pandas(pdf)
    pdg = pdf.groupby("x").sum()
    gdg = gdf.groupby("x").sum()
    assert_eq(pdg, gdg)


def test_list_of_series():
    pdf = pd.DataFrame({"x": [1, 2, 3], "y": [1, 2, 1]})
    gdf = cudf.from_pandas(pdf)
    pdg = pdf.groupby([pdf.x]).y.sum()
    gdg = gdf.groupby([gdf.x]).y.sum()
    assert_eq(pdg, gdg)
    pdg = pdf.groupby([pdf.x, pdf.y]).y.sum()
    gdg = gdf.groupby([gdf.x, gdf.y]).y.sum()
    pytest.skip()
    assert_eq(pdg, gdg)


def test_groupby_use_agg_column_as_index():
    pdf = pd.DataFrame()
    pdf["a"] = [1, 1, 1, 3, 5]
    gdf = cudf.DataFrame()
    gdf["a"] = [1, 1, 1, 3, 5]
    pdg = pdf.groupby("a").agg({"a": "count"})
    gdg = gdf.groupby("a").agg({"a": "count"})
    assert_eq(pdg, gdg, check_dtype=False)


def test_groupby_list_then_string():
    gdf = cudf.DataFrame()
    gdf["a"] = [0, 1, 0, 1, 2]
    gdf["b"] = [11, 2, 15, 12, 2]
    gdf["c"] = [6, 7, 6, 7, 6]
    pdf = gdf.to_pandas()
    gdg = gdf.groupby("a", as_index=True).agg(
        {"b": ["min", "max"], "c": "max"}
    )
    pdg = pdf.groupby("a", as_index=True).agg(
        {"b": ["min", "max"], "c": "max"}
    )
    assert_eq(gdg, pdg)


def test_groupby_different_unequal_length_column_aggregations():
    gdf = cudf.DataFrame()
    gdf["a"] = [0, 1, 0, 1, 2]
    gdf["b"] = [11, 2, 15, 12, 2]
    gdf["c"] = [11, 2, 15, 12, 2]
    pdf = gdf.to_pandas()
    gdg = gdf.groupby("a", as_index=True).agg(
        {"b": "min", "c": ["max", "min"]}
    )
    pdg = pdf.groupby("a", as_index=True).agg(
        {"b": "min", "c": ["max", "min"]}
    )
    assert_eq(pdg, gdg)


def test_groupby_single_var_two_aggs():
    gdf = cudf.DataFrame()
    gdf["a"] = [0, 1, 0, 1, 2]
    gdf["b"] = [11, 2, 15, 12, 2]
    gdf["c"] = [11, 2, 15, 12, 2]
    pdf = gdf.to_pandas()
    gdg = gdf.groupby("a", as_index=True).agg({"b": ["min", "max"]})
    pdg = pdf.groupby("a", as_index=True).agg({"b": ["min", "max"]})
    assert_eq(pdg, gdg)


def test_groupby_apply_basic_agg_single_column():
    gdf = DataFrame()
    gdf["key"] = [0, 0, 1, 1, 2, 2, 0]
    gdf["val"] = [0, 1, 2, 3, 4, 5, 6]
    gdf["mult"] = gdf["key"] * gdf["val"]
    pdf = gdf.to_pandas()

    gdg = gdf.groupby(["key", "val"]).mult.sum()
    pdg = pdf.groupby(["key", "val"]).mult.sum()
    assert_eq(pdg, gdg)


def test_groupby_multi_agg_single_groupby_series():
    pdf = pd.DataFrame(
        {
            "x": np.random.randint(0, 5, size=10000),
            "y": np.random.normal(size=10000),
        }
    )
    gdf = cudf.from_pandas(pdf)
    pdg = pdf.groupby("x").y.agg(["sum", "max"])
    gdg = gdf.groupby("x").y.agg(["sum", "max"])
    assert_eq(pdg, gdg)


def test_groupby_multi_agg_multi_groupby():
    pdf = pd.DataFrame(
        {
            "a": np.random.randint(0, 5, 10),
            "b": np.random.randint(0, 5, 10),
            "c": np.random.randint(0, 5, 10),
            "d": np.random.randint(0, 5, 10),
        }
    )
    gdf = cudf.from_pandas(pdf)
    pdg = pdf.groupby(["a", "b"]).agg(["sum", "max"])
    gdg = gdf.groupby(["a", "b"]).agg(["sum", "max"])
    assert_eq(pdg, gdg)


@pytest.mark.parametrize("agg", ["min", "max", "sum", "count", "mean"])
def test_groupby_nulls_basic(agg):
    check_dtype = False if agg == "count" else True

    pdf = pd.DataFrame({"a": [0, 0, 1, 1, 2, 2], "b": [1, 2, 1, 2, 1, None]})
    gdf = cudf.from_pandas(pdf)
    assert_eq(
        getattr(pdf.groupby("a"), agg)(),
        getattr(gdf.groupby("a"), agg)(),
        check_dtype=check_dtype,
    )

    pdf = pd.DataFrame(
        {
            "a": [0, 0, 1, 1, 2, 2],
            "b": [1, 2, 1, 2, 1, None],
            "c": [1, 2, 1, None, 1, 2],
        }
    )
    gdf = cudf.from_pandas(pdf)
    assert_eq(
        getattr(pdf.groupby("a"), agg)(),
        getattr(gdf.groupby("a"), agg)(),
        check_dtype=check_dtype,
    )

    pdf = pd.DataFrame(
        {
            "a": [0, 0, 1, 1, 2, 2],
            "b": [1, 2, 1, 2, 1, None],
            "c": [1, 2, None, None, 1, 2],
        }
    )
    gdf = cudf.from_pandas(pdf)

    # TODO: fillna() used here since we don't follow
    # Pandas' null semantics. Should we change it?
    assert_eq(
        getattr(pdf.groupby("a"), agg)().fillna(0),
        getattr(gdf.groupby("a"), agg)().fillna(0),
        check_dtype=check_dtype,
    )


def test_groupby_nulls_in_index():
    pdf = pd.DataFrame({"a": [None, 2, 1, 1], "b": [1, 2, 3, 4]})
    gdf = cudf.from_pandas(pdf)

    assert_eq(pdf.groupby("a").sum(), gdf.groupby("a").sum())


def test_groupby_all_nulls_index():
    gdf = cudf.DataFrame(
        {
            "a": cudf.Series([None, None, None, None], dtype="object"),
            "b": [1, 2, 3, 4],
        }
    )
    pdf = gdf.to_pandas()
    assert_eq(pdf.groupby("a").sum(), gdf.groupby("a").sum())

    gdf = cudf.DataFrame(
        {"a": cudf.Series([np.nan, np.nan, np.nan, np.nan]), "b": [1, 2, 3, 4]}
    )
    pdf = gdf.to_pandas()
    assert_eq(pdf.groupby("a").sum(), gdf.groupby("a").sum())


def test_groupby_sort():
    pdf = pd.DataFrame({"a": [2, 2, 1, 1], "b": [1, 2, 3, 4]})
    gdf = cudf.from_pandas(pdf)

    assert_eq(
        pdf.groupby("a", sort=False).sum().sort_index(),
        gdf.groupby("a", sort=False).sum().sort_index(),
    )

    pdf = pd.DataFrame(
        {"c": [-1, 2, 1, 4], "b": [1, 2, 3, 4], "a": [2, 2, 1, 1]}
    )
    gdf = cudf.from_pandas(pdf)

    assert_eq(
        pdf.groupby(["c", "b"], sort=False).sum().sort_index(),
        gdf.groupby(["c", "b"], sort=False).sum().to_pandas().sort_index(),
    )


<<<<<<< HEAD
def test_groupby_cat():
    pdf = pd.DataFrame(
        {"a": [1, 1, 2], "b": pd.Series(["b", "b", "a"], dtype="category")}
    )
    gdf = cudf.from_pandas(pdf)
    assert_eq(
        pdf.groupby("a").count(), gdf.groupby("a").count(), check_dtype=False
    )
=======
def test_groupby_index_type():
    df = cudf.DataFrame()
    df["string_col"] = ["a", "b", "c"]
    df["counts"] = [1, 2, 3]
    res = df.groupby(by="string_col").counts.sum()
    assert isinstance(res.index, cudf.dataframe.index.StringIndex)
>>>>>>> 289fc3e2
<|MERGE_RESOLUTION|>--- conflicted
+++ resolved
@@ -727,7 +727,6 @@
     )
 
 
-<<<<<<< HEAD
 def test_groupby_cat():
     pdf = pd.DataFrame(
         {"a": [1, 1, 2], "b": pd.Series(["b", "b", "a"], dtype="category")}
@@ -736,11 +735,11 @@
     assert_eq(
         pdf.groupby("a").count(), gdf.groupby("a").count(), check_dtype=False
     )
-=======
+    
+
 def test_groupby_index_type():
     df = cudf.DataFrame()
     df["string_col"] = ["a", "b", "c"]
     df["counts"] = [1, 2, 3]
     res = df.groupby(by="string_col").counts.sum()
-    assert isinstance(res.index, cudf.dataframe.index.StringIndex)
->>>>>>> 289fc3e2
+    assert isinstance(res.index, cudf.dataframe.index.StringIndex)