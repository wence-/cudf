# Copyright (c) 2019, NVIDIA CORPORATION.

# cython: profile=False
# distutils: language = c++
# cython: embedsignature = True
# cython: language_level = 3

from cudf.bindings.cudf_cpp cimport *

<<<<<<< HEAD
from libcpp.vector cimport vector

cdef extern from "stream_compaction.hpp" namespace "cudf" nogil:
=======
cdef extern from "cudf/stream_compaction.hpp" namespace "cudf" nogil:
>>>>>>> 4c3a88ea

    # defined in cpp/include/stream_compaction.hpp
    ctypedef enum duplicate_keep_option:
        KEEP_FIRST
        KEEP_LAST
        KEEP_NONE

    #defined in cpp/include/stream_compaction.hpp
    ctypedef enum any_or_all:
        ANY
        ALL

    cdef gdf_column apply_boolean_mask(
        const gdf_column &input,
        const gdf_column &boolean_mask
    ) except +

    cdef cudf_table apply_boolean_mask(
        const cudf_table &input,
        const gdf_column &boolean_mask
    ) except +

    cdef gdf_column drop_nulls(
        const gdf_column &input
    ) except +

    cdef cudf_table drop_nulls(
        const cudf_table &input,
        const vector[gdf_index_type]& column_indices,
        const any_or_all drop_if
    ) except +

    cdef cudf_table drop_duplicates(
        const cudf_table& input_table,
        const cudf_table& key_columns,
        const duplicate_keep_option keep
    ) except +<|MERGE_RESOLUTION|>--- conflicted
+++ resolved
@@ -7,13 +7,9 @@
 
 from cudf.bindings.cudf_cpp cimport *
 
-<<<<<<< HEAD
 from libcpp.vector cimport vector
 
-cdef extern from "stream_compaction.hpp" namespace "cudf" nogil:
-=======
 cdef extern from "cudf/stream_compaction.hpp" namespace "cudf" nogil:
->>>>>>> 4c3a88ea
 
     # defined in cpp/include/stream_compaction.hpp
     ctypedef enum duplicate_keep_option:
