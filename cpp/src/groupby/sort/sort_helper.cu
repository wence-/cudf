/*
 * Copyright (c) 2019, NVIDIA CORPORATION.
 *
 * Licensed under the Apache License, Version 2.0 (the "License");
 * you may not use this file except in compliance with the License.
 * You may obtain a copy of the License at
 *
 *     http://www.apache.org/licenses/LICENSE-2.0
 *
 * Unless required by applicable law or agreed to in writing, software
 * distributed under the License is distributed on an "AS IS" BASIS,
 * WITHOUT WARRANTIES OR CONDITIONS OF ANY KIND, either express or implied.
 * See the License for the specific language governing permissions and
 * limitations under the License.
 */

#include <cudf/detail/groupby/sort_helper.hpp>
#include <cudf/column/column_factories.hpp>
#include <cudf/table/table_device_view.cuh>
#include <cudf/table/row_operators.cuh>
#include <cudf/detail/gather.hpp>
#include <cudf/detail/gather.cuh>
#include <cudf/detail/scatter.hpp>
#include <cudf/detail/sorting.hpp>
#include <cudf/detail/copy.hpp>
#include <cudf/detail/iterator.cuh>

#include <thrust/scan.h>
#include <thrust/sequence.h>
#include <thrust/binary_search.h>
#include <thrust/unique.h>
#include <thrust/iterator/counting_iterator.h>
#include <thrust/iterator/discard_iterator.h>
#include <thrust/iterator/constant_iterator.h>

#include <algorithm>
#include <tuple>
#include <numeric>


namespace {

/**
 * @brief Compares two `table` rows for equality as if the table were
 * ordered according to a specified permutation map.
 *
 */
template <bool nullable = true>
struct permuted_row_equality_comparator {
  cudf::experimental::row_equality_comparator<nullable> _comparator;
  cudf::size_type const *_map;

  /**
   * @brief Construct a permuted_row_equality_comparator.
   *
   * @param t The `table` whose rows will be compared
   * @param map The permutation map that specifies the effective ordering of
   *`t`. Must be the same size as `t.num_rows()`
   */
  permuted_row_equality_comparator(cudf::table_device_view const &t,
                                   cudf::size_type const *map)
      : _comparator(t, t, true), _map{map} {}

  /**
   * @brief Returns true if the two rows at the specified indices in the permuted
   * order are equivalent.
   *
   * For example, comparing rows `i` and `j` is
   * equivalent to comparing rows `map[i]` and `map[j]` in the original table.
   *
   * @param lhs The index of the first row
   * @param rhs The index of the second row
   * @returns if the two specified rows in the permuted order are equivalent
   */
  CUDA_DEVICE_CALLABLE
  bool operator()(cudf::size_type lhs, cudf::size_type rhs) {
    return _comparator(_map[lhs], _map[rhs]);
  }
};

} // namespace anonymous


namespace cudf {
namespace experimental {
namespace groupby {
namespace detail {
namespace sort {

size_type sort_groupby_helper::num_keys(cudaStream_t stream) {
  if (_num_keys > -1)
    return _num_keys;

  if (_ignore_null_keys and has_nulls(_keys)) {
    // The number of rows w/o null values `n` is indicated by number of valid bits
    // in the row bitmask. When `_ignore_null_keys == true`, then only rows `[0, n)` 
    // in the sorted keys are considered for grouping. 
    _num_keys = keys_bitmask_column(stream).size() - 
                keys_bitmask_column(stream).null_count();
  } else {
    _num_keys = _keys.num_rows();
  }

  return _num_keys; 
}

column_view sort_groupby_helper::key_sort_order(cudaStream_t stream) {
<<<<<<< HEAD
  if (_key_sorted_order) {
    return cudf::experimental::detail::slice(
      _key_sorted_order->view(),
      0,
      num_keys(stream));
=======
  auto sliced_key_sorted_order = [stream, this]() {
      return cudf::experimental::detail::slice(
        this->_key_sorted_order->view(),
        0,
        this->num_keys(stream));};

  if (_key_sorted_order) {
    return sliced_key_sorted_order();
>>>>>>> abd95e96
  }

  // TODO (dm): optimization. When keys are pre sorted but ignore nulls is true,
  //            we still want all rows with nulls in the end. Sort is costly, so
  //            do a copy_if(counting, sorted_order, {bitmask.isvalid(i)})
  if (_keys_pre_sorted) {
    _key_sorted_order = make_numeric_column(data_type(type_to_id<size_type>()),
                          _keys.num_rows(), mask_state::UNALLOCATED, stream);

    auto d_key_sorted_order = _key_sorted_order->mutable_view().data<size_type>();

    thrust::sequence(rmm::exec_policy(stream)->on(stream), 
                     d_key_sorted_order,
                     d_key_sorted_order + _key_sorted_order->size(), 0);

<<<<<<< HEAD
    return cudf::experimental::detail::slice(
      _key_sorted_order->view(),
      0,
      num_keys(stream));
=======
    return sliced_key_sorted_order();
>>>>>>> abd95e96
  }

  if (not _ignore_null_keys || !cudf::has_nulls(_keys)) {  // SQL style
    _key_sorted_order = cudf::experimental::detail::sorted_order(_keys, {},
      std::vector<null_order>(_keys.num_columns(), null_order::AFTER),
      rmm::mr::get_default_resource(), stream);
  } else {  // Pandas style
    // Temporarily prepend the keys table with a column that indicates the 
    // presence of a null value within a row. This allows moving all rows that 
    // contain a null value to the end of the sorted order. 

    auto augmented_keys = table_view({ 
      table_view( {keys_bitmask_column()} ),
      _keys });

    _key_sorted_order = cudf::experimental::detail::sorted_order(
      augmented_keys, {},
      std::vector<null_order>(_keys.num_columns() + 1, null_order::AFTER),
      rmm::mr::get_default_resource(), stream);

    // All rows with one or more null values are at the end of the resulting sorted order.
  }

<<<<<<< HEAD
  return cudf::experimental::detail::slice(
      _key_sorted_order->view(),
      0,
      num_keys(stream));
=======
  return sliced_key_sorted_order();
>>>>>>> abd95e96
}

sort_groupby_helper::index_vector const& 
sort_groupby_helper::group_offsets(cudaStream_t stream) {
  if (_group_offsets)
    return *_group_offsets;

  _group_offsets = std::make_unique<index_vector>(num_keys(stream) + 1);

  auto device_input_table = table_device_view::create(_keys, stream);
  auto sorted_order = key_sort_order().data<size_type>();
  decltype(_group_offsets->begin()) result_end;
  auto exec = rmm::exec_policy(stream);

  if (has_nulls(_keys)) {
    result_end = thrust::unique_copy(exec->on(stream),
      thrust::make_counting_iterator<size_type>(0),
      thrust::make_counting_iterator<size_type>(num_keys(stream)),
      _group_offsets->begin(),
      permuted_row_equality_comparator<true>(*device_input_table, sorted_order));
  } else {
    result_end = thrust::unique_copy(exec->on(stream), 
      thrust::make_counting_iterator<size_type>(0),
      thrust::make_counting_iterator<size_type>(num_keys(stream)),
      _group_offsets->begin(),
      permuted_row_equality_comparator<false>(*device_input_table, sorted_order));
  }

  size_type num_groups = thrust::distance(_group_offsets->begin(), result_end);
  (*_group_offsets)[num_groups] = num_keys();
  _group_offsets->resize(num_groups + 1);

  return *_group_offsets;
}

sort_groupby_helper::index_vector const& 
sort_groupby_helper::group_labels(cudaStream_t stream) {
  if (_group_labels)
    return *_group_labels;

  // Get group labels for future use in segmented sorting
  _group_labels = std::make_unique<index_vector>(num_keys(stream));

  auto& group_labels = *_group_labels;

  if (num_keys(stream) == 0)
    return group_labels;

  auto exec = rmm::exec_policy(stream);
  thrust::scatter(exec->on(stream),
    thrust::make_constant_iterator(1, decltype(num_groups())(1)), 
    thrust::make_constant_iterator(1, num_groups()), 
    group_offsets().begin() + 1, 
    group_labels.begin());
 
  thrust::inclusive_scan(exec->on(stream),
                        group_labels.begin(),
                        group_labels.end(),
                        group_labels.begin());

  return group_labels;
}

column_view sort_groupby_helper::unsorted_keys_labels(cudaStream_t stream) {
  if (_unsorted_keys_labels)
    return _unsorted_keys_labels->view();

  column_ptr temp_labels = make_numeric_column(
                              data_type(type_to_id<size_type>()),
                              _keys.num_rows(), 
                              mask_state::ALL_NULL, stream);
  
  auto group_labels_view = cudf::column_view(
                              data_type(type_to_id<size_type>()),
                              group_labels().size(),
                              group_labels().data().get());
  
  auto scatter_map = key_sort_order();

  std::unique_ptr<table> t_unsorted_keys_labels = 
    cudf::experimental::detail::scatter(
      table_view({group_labels_view}), scatter_map, 
      table_view({temp_labels->view()}),
      false, rmm::mr::get_default_resource(), stream);

  _unsorted_keys_labels = std::move(t_unsorted_keys_labels->release()[0]);

  return _unsorted_keys_labels->view();
}

column_view sort_groupby_helper::keys_bitmask_column(cudaStream_t stream) {
  if (_keys_bitmask_column)
    return _keys_bitmask_column->view();

  auto row_bitmask = bitmask_and(_keys, rmm::mr::get_default_resource(), stream);

  _keys_bitmask_column = make_numeric_column(
    data_type(type_id::INT8), _keys.num_rows(), std::move(row_bitmask),
    cudf::UNKNOWN_NULL_COUNT, stream);

  using T = id_to_type<type_id::INT8>;
  thrust::fill(rmm::exec_policy(stream)->on(stream),
    _keys_bitmask_column->mutable_view().begin<T>(),
    _keys_bitmask_column->mutable_view().end<T>(),
    0);

  return _keys_bitmask_column->view();
}

sort_groupby_helper::column_ptr 
sort_groupby_helper::sorted_values(column_view const& values, 
  rmm::mr::device_memory_resource* mr,
  cudaStream_t stream)
{
  column_ptr values_sort_order = cudf::experimental::detail::sorted_order(
    table_view({unsorted_keys_labels(), values}), {},
    std::vector<null_order>(2, null_order::AFTER), mr, stream);

  // Zero-copy slice this sort order so that its new size is num_keys()
  column_view gather_map = cudf::experimental::detail::slice(
    values_sort_order->view(), 0, num_keys(stream) );

  auto sorted_values_table = cudf::experimental::detail::gather(
    table_view({values}), gather_map, false, false, false, mr, stream);

  return std::move(sorted_values_table->release()[0]);
}

sort_groupby_helper::column_ptr 
sort_groupby_helper::grouped_values(column_view const& values, 
  rmm::mr::device_memory_resource* mr,
  cudaStream_t stream)
{
  auto gather_map = key_sort_order();

  auto grouped_values_table = cudf::experimental::detail::gather(
    table_view({values}), gather_map, false, false, false, mr, stream);

  return std::move(grouped_values_table->release()[0]);
}

std::unique_ptr<table> sort_groupby_helper::unique_keys(
  rmm::mr::device_memory_resource* mr,
  cudaStream_t stream)
{
  auto idx_data = key_sort_order().data<size_type>();

  auto gather_map_it = thrust::make_transform_iterator(group_offsets().begin(),
    [idx_data] __device__ (size_type i) { return idx_data[i]; } );

  return cudf::experimental::detail::gather(_keys, gather_map_it,
                                            gather_map_it + num_groups(),
                                            false, mr, stream);
}

std::unique_ptr<table> sort_groupby_helper::sorted_keys(
  rmm::mr::device_memory_resource* mr,
  cudaStream_t stream)
{
  return cudf::experimental::detail::gather(
    _keys, key_sort_order(), false, false, false, mr, stream);
}

}  // namespace sort
}  // namespace detail
}  // namespace groupby
}  // namespace experimental
}  // namespace cudf<|MERGE_RESOLUTION|>--- conflicted
+++ resolved
@@ -105,13 +105,6 @@
 }
 
 column_view sort_groupby_helper::key_sort_order(cudaStream_t stream) {
-<<<<<<< HEAD
-  if (_key_sorted_order) {
-    return cudf::experimental::detail::slice(
-      _key_sorted_order->view(),
-      0,
-      num_keys(stream));
-=======
   auto sliced_key_sorted_order = [stream, this]() {
       return cudf::experimental::detail::slice(
         this->_key_sorted_order->view(),
@@ -120,7 +113,6 @@
 
   if (_key_sorted_order) {
     return sliced_key_sorted_order();
->>>>>>> abd95e96
   }
 
   // TODO (dm): optimization. When keys are pre sorted but ignore nulls is true,
@@ -136,14 +128,7 @@
                      d_key_sorted_order,
                      d_key_sorted_order + _key_sorted_order->size(), 0);
 
-<<<<<<< HEAD
-    return cudf::experimental::detail::slice(
-      _key_sorted_order->view(),
-      0,
-      num_keys(stream));
-=======
     return sliced_key_sorted_order();
->>>>>>> abd95e96
   }
 
   if (not _ignore_null_keys || !cudf::has_nulls(_keys)) {  // SQL style
@@ -167,14 +152,7 @@
     // All rows with one or more null values are at the end of the resulting sorted order.
   }
 
-<<<<<<< HEAD
-  return cudf::experimental::detail::slice(
-      _key_sorted_order->view(),
-      0,
-      num_keys(stream));
-=======
   return sliced_key_sorted_order();
->>>>>>> abd95e96
 }
 
 sort_groupby_helper::index_vector const& 
