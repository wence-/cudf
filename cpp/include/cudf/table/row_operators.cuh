--- conflicted
+++ resolved
@@ -213,18 +213,10 @@
   __device__ bool operator()(size_type lhs_row_index, size_type rhs_row_index) const noexcept
   {
     auto equal_elements = [=](column_device_view l, column_device_view r) {
-<<<<<<< HEAD
-      return cudf::type_dispatcher(
-        l.type(),
-        element_equality_comparator<has_nulls>{l, r, nulls_are_equal},
-        lhs_row_index,
-        rhs_row_index);
-=======
       return cudf::type_dispatcher(l.type(),
                                    element_equality_comparator<has_nulls>{l, r, nulls_are_equal},
                                    lhs_row_index,
                                    rhs_row_index);
->>>>>>> 62dbd028
     };
 
     return thrust::equal(thrust::seq, lhs.begin(), lhs.end(), rhs.begin(), equal_elements);
@@ -375,12 +367,7 @@
       auto comparator =
         element_relational_comparator<has_nulls>{_lhs.column(i), _rhs.column(i), null_precedence};
 
-<<<<<<< HEAD
-      state = cudf::type_dispatcher(
-        _lhs.column(i).type(), comparator, lhs_index, rhs_index);
-=======
       state = cudf::type_dispatcher(_lhs.column(i).type(), comparator, lhs_index, rhs_index);
->>>>>>> 62dbd028
 
       if (state == weak_ordering::EQUIVALENT) { continue; }
 
@@ -435,15 +422,9 @@
     // Hashes an element in a column
     auto hasher = [=](size_type column_index) {
       return cudf::type_dispatcher(_table.column(column_index).type(),
-<<<<<<< HEAD
-                                                 element_hasher<hash_function, has_nulls>{},
-                                                 _table.column(column_index),
-                                                 row_index);
-=======
                                    element_hasher<hash_function, has_nulls>{},
                                    _table.column(column_index),
                                    row_index);
->>>>>>> 62dbd028
     };
 
     // Hash each element and combine all the hash values together
@@ -483,18 +464,10 @@
 
     // Hashes an element in a column and combines with an initial value
     auto hasher = [=](size_type column_index) {
-<<<<<<< HEAD
-      auto hash_value =
-        cudf::type_dispatcher(_table.column(column_index).type(),
-                                            element_hasher<hash_function, has_nulls>{},
-                                            _table.column(column_index),
-                                            row_index);
-=======
       auto hash_value = cudf::type_dispatcher(_table.column(column_index).type(),
                                               element_hasher<hash_function, has_nulls>{},
                                               _table.column(column_index),
                                               row_index);
->>>>>>> 62dbd028
 
       return hash_combiner(_initial_hash[column_index], hash_value);
     };
