--- conflicted
+++ resolved
@@ -55,56 +55,6 @@
                          gdf_column const &boolean_mask);
 
 /**
-<<<<<<< HEAD
- * @brief Filters a table using a column of boolean values as a mask.
- *
- * Given an input table and a mask column, an element `i` from each column of
- * the input table is copied to the corresponding output column if the
- * corresponding element `i` in the mask is non-null and `true`. This operation
- * is stable: the input order is preserved.
- *
- * The input and mask columns must be of equal size (number of rows).
- *
- * The output table has number of rows equal to the number of elements in
- * boolean_mask that are both non-null and `true`. Note that the output table
- * memory is allocated by this function but must be freed by the caller when
- * finished.
- *
- * @note that the @p boolean_mask may have just boolean data (no valid bitmask),
- * or just a valid bitmask (no boolean data), or it may have both. The filter
- * adapts to these three situations.
- *
- * @note if @p input.num_rows() is zero, there is no error, and an empty table
- * is returned.
- * 
- * @param[in] input The input table to filter
- * @param[in] boolean_mask A column of type GDF_BOOL8 used as a mask to filter
- * the input column corresponding index passes the filter.
-  * @return cudf::table Table containing copy of all rows of @p input passing
- * the filter defined by @p boolean_mask.
- */
-table apply_boolean_mask(table const &input,
-                         gdf_column const &boolean_mask);
-
-/**
- * @brief Filters a column to remove null elements.
- *
- * Given an input column an element `i` from the input column is copied to the
- * output if the corresponding element `i` in the input's valid bitmask is
- * non-null.
- *
- * Note that the output column memory is
- * allocated by this function but must be freed by the caller when finished.
- *
- * If the input column is not nullable, this function just returns a copy of the
- * input.
- * 
- * @note if @p input.size is zero, there is no error, and an empty column is
- * returned.
- *
- * @param[in] input The input column to filter
- * @return gdf_column Column containing copy of all non-null elements of @p input.
-=======
  * @brief Enumeration used to indicate ALL true/valid or ANY true/valid
  * 
  * Used by, for example, cudf::drop_nulls().
@@ -147,49 +97,9 @@
  * @param[in] valid_threshold Required number of non-null fields in a row to
  *                            keep the row.
  * @return cudf::table Table containing all non-null rows of the input table.
->>>>>>> 43248707
  */
 table drop_nulls(table const &input, table const &keys,
                  any_or_all drop_if, gdf_size_type valid_threshold=0);
-
-
-enum any_or_all {
-  ANY = 0,
-  ALL
-};
-
-/**
- * @brief Filters a table to remove null elements.
- *
- * Filters the rows of the input table considering only specified columns for
- * validity / null values.
- * 
- * Given an input table, row `i` from the input columns is copied to the
- * output if the row is not null. Null means:
- *  - If @p drop_if is ANY, that there is a null in any column indexed by @p
- *    column_indices at that row.
- *  - If @p drop_if is ALL, that there are is a null in all columns indexed by
- *    @p column_indices at that row.
- *
- * This operation is stable: the input order is preserved in the output.
- * 
- * Note that the memory for the columns of the output table is allocated by this
- * function but must be freed by the caller when finished.
- *
- * Any non-nullable column in the input is treated as all non-null.
- *
- * @note if @p input.num_rows() is zero, or column_indices is empty, there is no
- * error, and an empty table is returned
- *
- * @param[in] input The input table to filter
- * @param[in] column_indices The indices of the columns to check for nulls
- * @param[in] drop_if If ANY, drop rows that have a null in any column.
- *                    If ALL, drop rows that have a null in all columns.
- * @return cudf::table Table containing all non-null rows of the input table
- */
-table drop_nulls(table const &input, 
-                 std::vector<gdf_index_type> const& column_indices,
-                 any_or_all drop_if);
 
 /**
  * @brief Choices for drop_duplicates API for retainment of duplicate rows
