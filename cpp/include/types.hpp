/*
 * Copyright (c) 2018-2019, NVIDIA CORPORATION.
 *
 * Licensed under the Apache License, Version 2.0 (the "License");
 * you may not use this file except in compliance with the License.
 * You may obtain a copy of the License at
 *
 *     http://www.apache.org/licenses/LICENSE-2.0
 *
 * Unless required by applicable law or agreed to in writing, software
 * distributed under the License is distributed on an "AS IS" BASIS,
 * WITHOUT WARRANTIES OR CONDITIONS OF ANY KIND, either express or implied.
 * See the License for the specific language governing permissions and
 * limitations under the License.
 */

#include "cudf.h"

/**---------------------------------------------------------------------------*
 * @file types.hpp
 * @brief Type declarations for libcudf.
 * 
*---------------------------------------------------------------------------**/

<<<<<<< HEAD
  /**---------------------------------------------------------------------------*
   * @brief Returns const pointer to const of the first `gdf_column` in the
   * table.
   *
   *---------------------------------------------------------------------------**/
  gdf_column const* const* begin() const { return _columns; }

  /**---------------------------------------------------------------------------*
   * @brief Returns pointer to the first `gdf_column` in the table.
   *
   *---------------------------------------------------------------------------**/
  gdf_column** begin() { return _columns; }

  /**---------------------------------------------------------------------------*
   * @brief Returns const pointer to const of one past the last `gdf_column` in
   * the table
   *
   *---------------------------------------------------------------------------**/
  gdf_column const* const* end() const { return _columns + _num_columns; }

  /**---------------------------------------------------------------------------*
   * @brief Returns pointer to one past the last `gdf_column` in the table
   *
   *---------------------------------------------------------------------------**/
  gdf_column** end() { return _columns + _num_columns; }

  /**---------------------------------------------------------------------------*
   * @brief Returns pointer to the column specified by an index.
   *
   * @param index The index of the desired column
   * @return gdf_column* Pointer to the column at `index`
   *---------------------------------------------------------------------------**/
  gdf_column* get_column(gdf_index_type index) {
    assert(index < _num_columns);
    return _columns[index];
  }

  /**---------------------------------------------------------------------------*
   * @brief Returns pointer const of the column specified by an index.
   *
   * @param index The index of the desired column
   * @return gdf_column* Pointer to the column at `index`
   *---------------------------------------------------------------------------**/
  gdf_column const* get_column(gdf_index_type index) const {
    return _columns[index];
  }

  /**---------------------------------------------------------------------------*
   * @brief Returns the number of _columns in the table
   *
   *---------------------------------------------------------------------------**/
  gdf_size_type num_columns() const { return _num_columns; }

  /**---------------------------------------------------------------------------*
   * @brief Returns the number of rows in the table
   *
   *---------------------------------------------------------------------------**/
  gdf_size_type num_rows() const { return _num_rows; }

  gdf_column** columns() const { return _columns; }

 private:
  gdf_column** _columns{nullptr};  ///< The set of gdf_columns
  gdf_size_type _num_columns{0};   ///< The number of columns in the set
  gdf_size_type _num_rows{0};      ///< The number of elements in each column
};

std::vector<gdf_dtype> inline column_dtypes(cudf::table const& table) {
  std::vector<gdf_dtype> dtypes(table.num_columns());

  std::transform(table.begin(), table.end(), dtypes.begin(),
                 [](gdf_column const* col) { return col->dtype; });
  return dtypes;
}

}  // namespace cudf

#endif
=======
// Forward declaration
namespace cudf {
struct table;
}
>>>>>>> 4083bd4b
<|MERGE_RESOLUTION|>--- conflicted
+++ resolved
@@ -22,88 +22,8 @@
  * 
 *---------------------------------------------------------------------------**/
 
-<<<<<<< HEAD
-  /**---------------------------------------------------------------------------*
-   * @brief Returns const pointer to const of the first `gdf_column` in the
-   * table.
-   *
-   *---------------------------------------------------------------------------**/
-  gdf_column const* const* begin() const { return _columns; }
 
-  /**---------------------------------------------------------------------------*
-   * @brief Returns pointer to the first `gdf_column` in the table.
-   *
-   *---------------------------------------------------------------------------**/
-  gdf_column** begin() { return _columns; }
-
-  /**---------------------------------------------------------------------------*
-   * @brief Returns const pointer to const of one past the last `gdf_column` in
-   * the table
-   *
-   *---------------------------------------------------------------------------**/
-  gdf_column const* const* end() const { return _columns + _num_columns; }
-
-  /**---------------------------------------------------------------------------*
-   * @brief Returns pointer to one past the last `gdf_column` in the table
-   *
-   *---------------------------------------------------------------------------**/
-  gdf_column** end() { return _columns + _num_columns; }
-
-  /**---------------------------------------------------------------------------*
-   * @brief Returns pointer to the column specified by an index.
-   *
-   * @param index The index of the desired column
-   * @return gdf_column* Pointer to the column at `index`
-   *---------------------------------------------------------------------------**/
-  gdf_column* get_column(gdf_index_type index) {
-    assert(index < _num_columns);
-    return _columns[index];
-  }
-
-  /**---------------------------------------------------------------------------*
-   * @brief Returns pointer const of the column specified by an index.
-   *
-   * @param index The index of the desired column
-   * @return gdf_column* Pointer to the column at `index`
-   *---------------------------------------------------------------------------**/
-  gdf_column const* get_column(gdf_index_type index) const {
-    return _columns[index];
-  }
-
-  /**---------------------------------------------------------------------------*
-   * @brief Returns the number of _columns in the table
-   *
-   *---------------------------------------------------------------------------**/
-  gdf_size_type num_columns() const { return _num_columns; }
-
-  /**---------------------------------------------------------------------------*
-   * @brief Returns the number of rows in the table
-   *
-   *---------------------------------------------------------------------------**/
-  gdf_size_type num_rows() const { return _num_rows; }
-
-  gdf_column** columns() const { return _columns; }
-
- private:
-  gdf_column** _columns{nullptr};  ///< The set of gdf_columns
-  gdf_size_type _num_columns{0};   ///< The number of columns in the set
-  gdf_size_type _num_rows{0};      ///< The number of elements in each column
-};
-
-std::vector<gdf_dtype> inline column_dtypes(cudf::table const& table) {
-  std::vector<gdf_dtype> dtypes(table.num_columns());
-
-  std::transform(table.begin(), table.end(), dtypes.begin(),
-                 [](gdf_column const* col) { return col->dtype; });
-  return dtypes;
-}
-
-}  // namespace cudf
-
-#endif
-=======
 // Forward declaration
 namespace cudf {
 struct table;
-}
->>>>>>> 4083bd4b
+}