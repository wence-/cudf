--- conflicted
+++ resolved
@@ -490,14 +490,11 @@
             src/strings/attributes.cu
             src/strings/copying/copying.cu
             src/strings/sorting/sorting.cu
-<<<<<<< HEAD
-            src/strings/find.cu
-=======
             src/strings/substring.cu
->>>>>>> cfac054c
             src/strings/combine.cu
             src/strings/char_types/char_types.cu
             src/strings/case.cu
+            src/strings/find.cu
             src/scalar/scalar.cpp
             src/scalar/scalar_factories.cpp)
 
