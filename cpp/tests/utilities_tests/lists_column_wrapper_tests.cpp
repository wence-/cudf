--- conflicted
+++ resolved
@@ -458,15 +458,10 @@
   using namespace cudf;
   using T = TypeParam;
 
-<<<<<<< HEAD
   // to disambiguiate between {} == 0 and {} == List{0}
-  using LCW = test::lists_column_wrapper<T, int32_t>;
-=======
-  // to disambiguate between {} == 0 and {} == List{0}
   // Also, see note about compiler issues when declaring nested
   // empty lists in lists_column_wrapper documentation
-  using LCW = test::lists_column_wrapper<T>;
->>>>>>> 1f41adf1
+  using LCW = test::lists_column_wrapper<T, int32_t>;
 
   // List<T>, empty
   //
@@ -591,15 +586,10 @@
   using namespace cudf;
   using T = TypeParam;
 
-<<<<<<< HEAD
   // to disambiguiate between {} == 0 and {} == List{0}
-  using LCW = test::lists_column_wrapper<T, int32_t>;
-=======
-  // to disambiguate between {} == 0 and {} == List{0}
   // Also, see note about compiler issues when declaring nested
   // empty lists in lists_column_wrapper documentation
-  using LCW = test::lists_column_wrapper<T>;
->>>>>>> 1f41adf1
+  using LCW = test::lists_column_wrapper<T, int32_t>;
 
   auto valids = cudf::test::make_counting_transform_iterator(
     0, [](auto i) { return i % 2 == 0 ? true : false; });
@@ -721,7 +711,7 @@
   // to disambiguate between {} == 0 and {} == List{0}
   // Also, see note about compiler issues when declaring nested
   // empty lists in lists_column_wrapper documentation
-  using LCW = test::lists_column_wrapper<T>;
+  using LCW = test::lists_column_wrapper<T, int32_t>;
 
   // List<List<List<T>>>:
   // Length : 3
@@ -736,7 +726,7 @@
   //      Offsets : 0, 0
   //      Children :
   {
-    test::lists_column_wrapper<T> list{{{LCW{}}}, {LCW{}}, LCW{}};
+    test::lists_column_wrapper<T, int32_t> list{{{LCW{}}}, {LCW{}}, LCW{}};
 
     lists_column_view lcv(list);
     EXPECT_EQ(lcv.size(), 3);
@@ -781,7 +771,7 @@
   //       Offsets : 0, 0
   //       Children :
   {
-    test::lists_column_wrapper<T> list{LCW{}, {LCW{}}, {{LCW{}}}};
+    test::lists_column_wrapper<T, int32_t> list{LCW{}, {LCW{}}, {{LCW{}}}};
 
     lists_column_view lcv(list);
     EXPECT_EQ(lcv.size(), 3);
@@ -828,7 +818,7 @@
   //         1, 2, 3
   {
     // { {}, {{{1,2,3}}}, {{}} }
-    test::lists_column_wrapper<T> list{LCW{}, {{{1, 2, 3}}}, {LCW{}}};
+    test::lists_column_wrapper<T, int32_t> list{LCW{}, {{{1, 2, 3}}}, {LCW{}}};
 
     lists_column_view lcv(list);
     EXPECT_EQ(lcv.size(), 3);
@@ -858,7 +848,7 @@
 
     auto child_child_data = child_childv.child();
     EXPECT_EQ(child_child_data.size(), 3);
-    test::fixed_width_column_wrapper<T> e_child_child_data({1, 2, 3});
+    test::fixed_width_column_wrapper<T, int32_t> e_child_child_data({1, 2, 3});
     test::expect_columns_equal(e_child_child_data, child_child_data);
   }
 
@@ -879,7 +869,7 @@
   {
     // { {{{}}}, {{}}, null }
     std::vector<bool> valids{true, true, false};
-    test::lists_column_wrapper<T> list{{{{LCW{}}}, {LCW{}}, LCW{}}, valids.begin()};
+    test::lists_column_wrapper<T, int32_t> list{{{{LCW{}}}, {LCW{}}, LCW{}}, valids.begin()};
 
     lists_column_view lcv(list);
     EXPECT_EQ(lcv.size(), 3);
@@ -926,7 +916,7 @@
   {
     // { {{{}}}, null, {} }
     std::vector<bool> valids{true, false, true};
-    test::lists_column_wrapper<T> list{{{{LCW{}}}, {LCW{}}, LCW{}}, valids.begin()};
+    test::lists_column_wrapper<T, int32_t> list{{{{LCW{}}}, {LCW{}}, LCW{}}, valids.begin()};
 
     lists_column_view lcv(list);
     EXPECT_EQ(lcv.size(), 3);
@@ -969,7 +959,7 @@
   {
     // { null, {{}}, {} }
     std::vector<bool> valids{false, true, true};
-    test::lists_column_wrapper<T> list{{{{LCW{}}}, {LCW{}}, LCW{}}, valids.begin()};
+    test::lists_column_wrapper<T, int32_t> list{{{{LCW{}}}, {LCW{}}, LCW{}}, valids.begin()};
 
     lists_column_view lcv(list);
     EXPECT_EQ(lcv.size(), 3);
@@ -1003,7 +993,7 @@
   {
     // { null, null, null }
     std::vector<bool> valids{false, false, false};
-    test::lists_column_wrapper<T> list{{{{LCW{}}}, {LCW{}}, LCW{}}, valids.begin()};
+    test::lists_column_wrapper<T, int32_t> list{{{{LCW{}}}, {LCW{}}, LCW{}}, valids.begin()};
 
     lists_column_view lcv(list);
     EXPECT_EQ(lcv.size(), 3);
@@ -1032,7 +1022,7 @@
   {
     // { null, null, null }
     std::vector<bool> valids{false, false, false};
-    test::lists_column_wrapper<T> list{{LCW{}, {{LCW{}}}, {LCW{}}}, valids.begin()};
+    test::lists_column_wrapper<T, int32_t> list{{LCW{}, {{LCW{}}}, {LCW{}}}, valids.begin()};
 
     lists_column_view lcv(list);
     EXPECT_EQ(lcv.size(), 3);
@@ -1065,7 +1055,7 @@
   {
     // { {null}, {{}}, {} }
     std::vector<bool> valids{false};
-    test::lists_column_wrapper<T> list{{{{LCW{}}}, valids.begin()}, {LCW{}}, LCW{}};
+    test::lists_column_wrapper<T, int32_t> list{{{{LCW{}}}, valids.begin()}, {LCW{}}, LCW{}};
 
     lists_column_view lcv(list);
     EXPECT_EQ(lcv.size(), 3);
@@ -1305,7 +1295,6 @@
   using namespace cudf;
 
   using T = int;
-  using L = test::lists_column_wrapper<T>;
 
   // to disambiguate between {} == 0 and {} == List{0}
   // Also, see note about compiler issues when declaring nested
