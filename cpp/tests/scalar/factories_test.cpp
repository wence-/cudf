--- conflicted
+++ resolved
@@ -122,10 +122,6 @@
   EXPECT_FALSE(s->is_valid());
 }
 
-<<<<<<< HEAD
-CUDF_TEST_PROGRAM_MAIN()
-=======
-
 template <typename T>
 struct FixedWidthScalarFactory : public ScalarFactoryTest {};
 
@@ -146,4 +142,5 @@
   EXPECT_TRUE(numeric_s->is_valid());
   EXPECT_TRUE(s->is_valid());
 }
->>>>>>> 0de89efd
+
+CUDF_TEST_PROGRAM_MAIN()