--- conflicted
+++ resolved
@@ -95,12 +95,7 @@
   constexpr cudf::size_type num_values{10};
 
   std::vector<T> inputs(num_values);
-<<<<<<< HEAD
-  // explicit typecast needed for duration types
-  std::generate_n(inputs.begin(), num_values, [n = 0]() mutable { return static_cast<T>(n++); });
-=======
   generate_sequence<T>(inputs.begin(), inputs.end());
->>>>>>> 049f93c4
 
   std::vector<cudf::size_type> counts(num_values);
   std::transform(counts.begin(), counts.end(), counts.begin(), [&](cudf::size_type count) {
@@ -135,13 +130,7 @@
   constexpr cudf::size_type num_values{10};
 
   std::vector<T> input_values(num_values);
-<<<<<<< HEAD
-  // explicit typecast needed for duration types
-  std::generate_n(
-    input_values.begin(), num_values, [n = 0]() mutable { return static_cast<T>(n++); });
-=======
   generate_sequence<T>(input_values.begin(), input_values.end());
->>>>>>> 049f93c4
   std::vector<bool> input_valids(num_values);
   for (size_t i{0}; i < input_valids.size(); i++) { input_valids[i] = (i % 2) == 0 ? true : false; }
 
