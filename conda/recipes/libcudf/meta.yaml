--- conflicted
+++ resolved
@@ -72,13 +72,8 @@
     - test -f $PREFIX/include/cudf/legacy/merge.hpp
     - test -f $PREFIX/include/cudf/legacy/join.hpp
     - test -f $PREFIX/include/cudf/predicates.hpp
-<<<<<<< HEAD
     - test -f $PREFIX/include/cudf/legacy/reduction.hpp
-    - test -f $PREFIX/include/cudf/replace.hpp
-=======
-    - test -f $PREFIX/include/cudf/reduction.hpp
     - test -f $PREFIX/include/cudf/legacy/replace.hpp
->>>>>>> 0de5fb08
     - test -f $PREFIX/include/cudf/rolling.hpp
     - test -f $PREFIX/include/cudf/legacy/search.hpp
     - test -f $PREFIX/include/cudf/legacy/stream_compaction.hpp
